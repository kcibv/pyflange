''' Fatigue calculation tools

This module defines functions and classes to support structural fatigue
calculations.

In particular, the module contains the following functions ...

- ``markov_matrix_from_SGRE_format(pathFile , unitFactor [optional])`` which reads 
  a .mkv file from SGRE as markov matrix and converts in into a pandas dataframe

... and the following ``FatigueCurve`` classes:

- ``SingleSlopeFatigueCurve``
- ``DoubleSlopeFatigueCurve``
- ``SNCurve``

Each fatigue curve class exxposes the following methods:

- ``fatigue_curve.N(DS)`` returns the number of cycles corresponding to the
  given stress range DS
- ``fatigue_curve.DS(N)`` returns the stress range corresponding to the
  given number of cycles N
- ``fatigue_curve.damage(n, DS)`` returns the fatigue damage cumulated by
  a stress range DS repeated n times

'''

import numpy as np
import pandas as pd
from math import sqrt, pi, tan, exp, log10

from dataclasses import dataclass
import functools


def markov_matrix_from_SGRE_format (pathFile, unitFactor=1e3):
    ''' Reads a .mkv file into a pandas.DataFrame object

    Reads a Markov matrix from a SGRE .mkv file and converts in into
    a padas dataframe having the collowing columns:

    - 'Cycles' : Number of cylces
    - 'Mean'   : mean bending moment
    - 'Range'  : range of the bending moment

    It takes as inputs:

    - ``pathFile`` : ``str``
        The path of the .mkv file to be read

    - ``unitFactor`` : ``float`` [optional]
        A scalind factor to be applied to the moment values, for unit
        conversion. If omitted, it defaults to 1000.

    '''

    with open(pathFile) as mkv_file:
        MM = mkv_file.readlines()

    mm_dict={'Cycles':[],
             'Mean':[],
             'Range':[]
             }
    
    rowMeans = False
    rowRanges = False
    countStartLines = 0
    
    for row in MM:
    
        if row == '---------------------------\n':
            countStartLines += 1
            if countStartLines == 2:
                rowMeans=True
                continue
                
        if rowMeans:
            
            rowValues=row.replace('\n','').split(' ')
            meanValues = [e for e in rowValues if e not in (' ')]
            #meanValues.pop(0)
            rowMeans=False
            rowRanges=True
            continue
        
        if rowRanges:
            
            rowValues=row.replace('\n','').split(' ')
            rowValues = [e for e in rowValues if e not in (' ')]
            rangeValue=rowValues[0]
            
            for i in range(1,len(rowValues)):
                if float(rowValues[i]) == 0.0: continue
                #moment
                mm_dict['Cycles'].append(float(rowValues[i]))
                mm_dict['Mean'].append(float(meanValues[i])*unitFactor)
                mm_dict['Range'].append(float(rangeValue)*unitFactor)
        
    return pd.DataFrame(mm_dict) 


class FatigueCurve:
    ''' A Wohler curve

    This is a base class for creating Wohler curves. It is not supposed to be
    instantiated directly.
    '''

    def N (self, DS):
        ''' Number of cycles

        Given a stress range DS, this function return the corresponding
        number of cycles that produce a fatigue failure.
        '''
        pass

    def DS (self, N):
        ''' Stress range

        Given a number of cycles, this function return the corresponding
        stress range that produce a fatigue failure.
        '''
        pass

    def damage (self, n, DS):
        ''' Fatigue damage

        Given a number of cycles n and a stress range DS, this function returns
        the dorresponding fatigue damage (D = n / N(DS)).
        '''
        return n / self.N(DS)

    def cumulated_damage (self, markov_matrix):
        ''' Cumulated damage according to the Miner's rule

        **Parameters**:

        - `markov_matric` : pandas.DataFrame
            This is the load history expressed as a Markov matrix, encoded
            in a pandas DataFrame having three columns:
            - `Cycles`: containing the number of cycles;
            - `Mean`: containing the mean stress in Pascal;
            - `Range`: containing the stress range in Pascal.

        '''

<<<<<<< HEAD
        n = markov_matrix['Cycles'].tonumpy()   # array of number of cycles
        DS = markov_matrix['Range'].tonumpy()   # array of stress ranges
        D = self.damage(n, DS).fillna(0)        # array of damages
        return np.sum(D)                        # total damage
=======
        n = markov_matrix['Cycles'].to_numpy()  # array of number of cycles
        DS = markov_matrix['DS'].to_numpy()     # array of stress ranges
        D = self.damage(n, DS)                  # array of damages
        return np.nansum(D)                     # total damage
>>>>>>> 76ea5d27




@dataclass
class SingleSlopeFatigueCurve (FatigueCurve):
    ''' Wohler curve with single logarithmic slope

    This class implements the FatigueCurve interface for a curve with single
    slope m.

    **Contructor parameters:**

    - `m` : float
        The logarithmic slope of the fatigue curve.

    - `DS_ref` : float
        Arbitrary reference stress range.

    - `N_ref` : float
        The number of cycles that produce failure under the stress range D_ref.

    **Attributes:**

    - `m` : float
        The logarithmic slope of the fatigue curve.

    - `DS_ref` : float
        Reference stress range.

    - `N_ref` : float
        Number of cycles at failure corresponding to the stress range D_ref.

    - `a` : float
        The Wohler curve constant (a = DS_ref**m * N_ref = DS**m * N)

    **Methods:**

    This class implements all the methods of FatigueCurve.
    '''

    m: float
    DS_ref: float
    N_ref: float


    @functools.cached_property
    def a (self):
        return self.DS_ref ** self.m * self.N_ref

    def N (self, DS):
        return self.a / DS**self.m

    def DS (self, N):
        return (self.a / N)**(1/self.m)



class MultiSlopeFatigueCurve(FatigueCurve):
    '''Multi-Slope Fatigue Curve

    This class is a FatigueCurve with multiple slopes.
    It takes any number of SingleSlopeFatigueCurve objects as arguments.
    '''

    def __init__(self, *fatigue_curves):
        self.curves = fatigue_curves

    def N(self, DS):
        return np.maximum.reduce([curve.N(DS) for curve in self.curves])

    def DS(self, N):
        return np.maximum.reduce([curve.DS(N) for curve in self.curves])



class DoubleSlopeFatigueCurve (MultiSlopeFatigueCurve):
    ''' Wohler curve with double logarithmic slope

    This class implements the FatigueCurve interface for a curve with two
    slopes m1 and m2.

    **Contructor parameters:**

    - `m1` : float
        The logarithmic slope of the lower cycle values.

    - `m2` : float
        The logarithmic slope of the higher cycle values.

    - `DS12` : float
        The stress range where the two branches of the curve meet.

    - `N12` : float
        The number of cycles to failure corresponding to DS12.

    **Attributes:**

    - `m1` : float
        The logarithmic slope of the lower cycle values.

    - `m2` : float
        The logarithmic slope of the higher cycle values.

    - `DS12` : float
        The stress range where the two branches of the curve meet.

    - `N12` : float
        The number of cycles to failure corresponding to DS12.

    **Methods:**

    This class implements all the methods of FatigueCurve.
    '''

    def __init__ (self, m1, m2, DS12, N12):
        curve1 = SingleSlopeFatigueCurve(m1, DS12, N12)
        curve2 = SingleSlopeFatigueCurve(m2, DS12, N12)
        super().__init__(curve1, curve2)



class BoltFatigueCurve (DoubleSlopeFatigueCurve):
    ''' Bolt Fatigue Curve according to IEC 61400-6 AMD1

    Given a bolt diameter, creates a DoubleSlopeFatigueCurve having
    logaritmic slopes m1=3 and m2=5 and change-of-slope at 2 milion cycles
    and stress range depending on the bolt diameter as specified by
    IEC 61400-6 AMD1.

    The constructor parameters are:

    - `diameter` : float
        The bolt diameter in meters.

    - `gamma_M` : float [optional]
        The material factor. If omitted, it defaults to 1.1.

    Thuis class inherits all the properties and methods of the
    `DoubleSlopeFatigueCurve` class.
    '''

    def __init__ (self, diameter, gamma_M=1.1):
        N12 = 2.0e6    # knee point
        m1 = 3
        m2 = 5
        if diameter <= 0.030:
            DSc = 50e6    # reference stress range, in Pa
        elif diameter <= 0.072:
            DSc = 50e6 * (0.030/diameter)**0.1
        else:
            DSc = 50e6 * (0.030/diameter)**0.1 * (0.072/diameter)**0.25

        # Delegate the rest of the initialization to the parent class
        super().__init__(m1, m2, DSc/gamma_M, N12)

<|MERGE_RESOLUTION|>--- conflicted
+++ resolved
@@ -144,17 +144,10 @@
 
         '''
 
-<<<<<<< HEAD
-        n = markov_matrix['Cycles'].tonumpy()   # array of number of cycles
-        DS = markov_matrix['Range'].tonumpy()   # array of stress ranges
-        D = self.damage(n, DS).fillna(0)        # array of damages
-        return np.sum(D)                        # total damage
-=======
         n = markov_matrix['Cycles'].to_numpy()  # array of number of cycles
         DS = markov_matrix['DS'].to_numpy()     # array of stress ranges
         D = self.damage(n, DS)                  # array of damages
         return np.nansum(D)                     # total damage
->>>>>>> 76ea5d27
 
 
 
