# pyFlange - python library for large flanges design
# Copyright (C) 2024  KCI The Engineers B.V.,
#                     Siemens Gamesa Renewable Energy B.V.,
#                     Nederlandse Organisatie voor toegepast-natuurwetenschappelijk onderzoek TNO.
#
# This program is free software: you can redistribute it and/or modify
# it under the terms of the GNU General Public License, as published by
# the Free Software Foundation, either version 3 of the License, or any
# later version.
#
# This program is distributed in the hope that it will be useful,
# but WITHOUT ANY WARRANTY; without even the implied warranty of
# MERCHANTABILITY or FITNESS FOR A PARTICULAR PURPOSE.  See the
# GNU General Public License version 3 for more details.
#
# You should have received a copy of the GNU General Public License
# version 3 along with this program.  If not, see <https://www.gnu.org/licenses/>.

''' This module contains ``FlangeSegment`` classes, which model the mechanical
behavior of a flange sector containig one bolt only.

Currently, the only type of FlangeSegment available is a L-Flange segmen, implementing
a polinomial relation between shell pull force and bolt force / bolt moment. Nonetheless,
this module has been structured to be easily extensible with other types of FlangeSegment
model, such as Polynomial T-Flanges, Multilinear (Petersen) L-Flanges, Multilinear T-Flanges.

The models implemented in this module are based on the following references:

[1]:  Marc Seidel, SGRE TE TF PST: Fatigue design guide for ring flange connections in wind turbine support structures.
      Background to proposed changes to IEC 61400-6
      Draft version V06

[3]:  Petersen, C.: Nachweis der Betriebsfestigkeit exzentrisch beanspruchter Ringflansch-verbindungen
      (Fatigue assessment of eccentrically loaded ring flange connections).
      Stahlbau 67 (1998), S. 191-203. https://onlinelibrary.wiley.com/doi/abs/10.1002/stab.199800690

[4]:  Petersen, C.: Stahlbau (Steel construction), 4. Auflage Braunschweig: Wiesbaden: Springer Vieweg 2012.
      https://link.springer.com/book/10.1007%2F978-3-8348-8610-1

[9]:  Tobinaga, I.; Ishihara, T.: A study of action point correction factor for L‐type flanges of wind turbine towers.
      Wind Energy 21 (2018), p. 801-806. https://doi.org/10.1002/we.2193


'''



from abc import ABC, abstractmethod
from dataclasses import dataclass
from functools import cache, cached_property

from .logger import Logger, log_data
logger = Logger(__name__)

import numpy as np

from .bolts import Bolt, Washer, Nut

from math import pi

import pandas as pd
#from.fatigue import SNCurve



class FlangeSegment (ABC):
    ''' Abstract FlangeSegment class, meant to be extended and
    not to be instatiated directly.

    Each FlangeSegment child class must implement the two methods
    ``.bolt_axial_force(Z)`` and ``.bolt_bending_moment(Z)``.
    '''

    @abstractmethod
    def bolt_axial_force (self, shell_pull):
        pass

    @abstractmethod
    def bolt_bending_moment (self, shell_pull):
        pass



class PolynomialFlangeSegment (FlangeSegment):
    ''' This is a generic FlangeSegment that implements a polynomial
    relation between shell pull Z and bolt axial force Fs or bolt
    bending moment Ms.

    It is not meant to be instantiated directly, but to be subclassed
    instead.

    The polynomial functions ``.bolt_axial_force(Z)`` and
    ``.bolt_bending_moment(Z)`` are defined based on 4 points, through
    which the polynomials pass. Those points are implementation specific.

    The 4 reference points for the Fs(Z) polynomial are:

    - ``P1 = (Z1, Fs1)`` representing the flange segment state at rest (no
      loads applied, other than the self-weight). Each implementatio of
      this class should define Z1 as ``shell_force_at_rest`` property and
      Fs1 as ``bolt_force_at_rest`` property.

    - ``P2 = (Z2, Fs2)`` representing the flange segment ultimate tensile
      limit state (failure state B). Each implementatio of this class should
      define Z2 as ``shell_force_at_tensile_ULS`` property and Fs2 as
      ``bolt_force_at_ultimate_ULS`` property.

    - ``P3 = (Z3, Fs3)`` representing the flange segment in small tensile
      deformation condition. This point is meant to define the initial slope
      of the polynomial. Each implementatio of this class should
      define Z3 as ``shell_force_at_small_displacement`` property and Fs3 as
      ``bolt_force_at_small_displacement`` property.

    - ``P4 = (Z4, Fs4)`` representing the gap closure state. Each implementatio
      of this class should define Z4 as ``shell_force_at_closed_gap`` property,
      while Fs4 is automatically defined.

    The 4 reference points for the Ms(Z) polynomial are:

    - ``Q1 = (Z1, Ms1)`` corresponding to P1 as defined above. Each implementation
      of this class should define Ms1 as ``bolt_moment_at_rest`` property.

    - ``Q2 = (Z2, Ms2)`` corresponding to P2 as defined above. Each implementation
      of this class should define Ms2 as ``bolt_moment_at_tensile_ULS`` property.

    - ``Q3 = (Z3, Ms3)`` corresponding to P3 as defined above. Each implementation
      of this class should define Ms3 as ``bolt_moment_at_small_displacement`` property.

    - ``Q4 = (Z4, Ms4)`` corresponding to P4 as defined above. Each implementatio
      of this class should define Z4 as ``shell_force_at_closed_gap`` property,
      while Ms4 is automatically defined.
    '''

    def bolt_axial_force (self, shell_pull):
        ''' Bolt axial force due to a given shell pull force Z.

        The relation between shell pull force Z and bolt axial force Fs,
        is a polynomial function, as defined in ref.[1], section 9.

        The passed shell_pull parameter must be either a real number or
        a numpy.array. If a numpy.array is passed, then the corresponding
        array of Fs values will be returned.
        '''

        # Retrueve the polynomial branch in the tensile domain and the
        # polynomial branch in the compressive domain. The evaluation
        # of both polynomials is delegated to a separate getter for
        # the sake of separation of concerns and code readability.
        tens_poli = self._tensile_force_polynomial
        comp_poli = self._compressive_force_polynomial

        # The tensile polynomial is defined between Z1 and Z2, while
        # the compressive prolynomila between Zmin and Z1
        Z1, Z2 = tens_poli.domain
        Zmin = comp_poli.domain[0]

        # Calculate a vector with the same size as shell_pull, having the Fs value
        # in tensile domain where shell_value is greater than Z1 and 0 in all
        # the other cases.
        Fs_tens = tens_poli(shell_pull) * (shell_pull > Z1)

        # Calculate a vector with the same size as shell_pull, having the Fs value
        # in compressive domain where shell_value is between Zmin and Z1 and 0 in all
        # the other cases.
        Fs_comp = comp_poli(shell_pull) * (shell_pull > Zmin) * (shell_pull <= Z1)

        # Calculate a vector with the same size as shell_pull, having the Fs(Zmin)
        # value where shell_value is lower than or equal to zmin and 0 in all
        # the other cases.
        Fs_min  = comp_poli(Zmin) * (shell_pull <= Zmin)

        # Compose the three branches together and return them.
        return Fs_tens + Fs_comp + Fs_min


    def bolt_bending_moment (self, shell_pull):
        ''' Bolt bending moment due to a given shell pull force Z.

        The relation between shell pull force Z and bolt bending moment Ms,
        is a polynomial function, as defined in ref.[1], section 9.

        The passed shell_pull parameter must be either a real number or
        a numpy.array. If a numpy.array is passed, then the corresponding
        array of Ms values will be returned.
        '''

        # Retrueve the polynomial branch in the tensile domain and the
        # polynomial branch in the compressive domain. The evaluation
        # of both polynomials is delegated to a separate getter for
        # the sake of separation of concerns and code readability.
        tens_poli = self._tensile_moment_polynomial
        comp_poli = self._compressive_moment_polynomial

        # The tensile polynomial is defined between Z1 and Z2, while
        # the compressive prolynomila between Zmin and Z1
        Z1, Z2 = tens_poli.domain
        Zmin = comp_poli.domain[0]

        # Calculate a vector with the same size as shell_pull, having the Ms values
        # in tensile domain where shell_value is greater than Z1 and 0 in all
        # the other cases.
        Ms_tens = tens_poli(shell_pull) * (shell_pull > Z1)

        # Calculate a vector with the same size as shell_pull, having the Ms values
        # in compressive domain where shell_value is between Zmin and Z1 and 0 in all
        # the other cases.
        Ms_comp = comp_poli(shell_pull) * (shell_pull > Zmin) * (shell_pull <= Z1)

        # Calculate a vector with the same size as shell_pull, having the Ms(Zmin)
        # value where shell_value is lower than or equal to zmin and 0 in all
        # the other cases.
        Ms_min  = comp_poli(Zmin) * (shell_pull <= Zmin)

        # Compose the three branches together and return them.
        return Ms_tens + Ms_comp + Ms_min


    @cached_property
    def _tensile_force_polynomial (self):
        ''' Polynomia Fs(Z) in the tensile domain

        This getter returns the polynomial Fs(Z) defined by ref. [1]
        between point 1 (flange semgment at rest) and point 2 (ultimate
        tensile limit state of the bolt).
        '''
        from numpy.polynomial.polynomial import Polynomial
        from numpy.linalg import inv

        # The polynomial function Fs(Z) passes through the following points
        # The point getters are implementation-specific and they should be
        # defined by the child class (L-Flange class or T-Flange class).
        Z1 = self.shell_force_at_rest
        Fs1 = self.bolt_force_at_rest

        Z2 = self.shell_force_at_tensile_ULS
        Fs2 = self.bolt_force_at_tensile_ULS

        Z3 = self.shell_force_at_small_displacement
        Fs3 = self.bolt_force_at_small_displacement

        # The three fitting conditions Fs(Z1)=Fs1, Fs(Z2)=Fs2 and Fs(Z3)=Fs3
        # are written in matrix form as: Z*A=F whenre A is the coefficients
        # vector and F and Z are defined below:
        F = np.array([Fs1, Fs2, Fs3])
        Z = np.array([
            [1, Z1, Z1**2],
            [1, Z2, Z2**2],
            [1, Z3, Z3**2]])

        # The coefficients are therefore:
        a0, a1, a2 = inv(Z) @ F

        # Create and return the polynomial for the tensile domain [Z1, Z2]
        return Polynomial(
            (a0, a1, a2),       # coefficients
            domain=(Z1, Z2),    # the polynomial is defined between Z1 and Z2
            window=(Z1, Z2),
            symbol="Z")         # used to render the independent variable in serializations


    @cached_property
    def _compressive_force_polynomial (self):
        from numpy.polynomial.polynomial import Polynomial

        # Retrieve origin of the compressive polynomial
        Z1 = self.shell_force_at_rest
        Fs1 = self.bolt_force_at_rest

        # Retrieve slope of the compressive polynomial at point (Z1, Fs1)
        dtp = self._tensile_force_polynomial.deriv()    # first derivative of the tensile polynomial
        X1 = dtp(Z1)                                    # slope of the tensile polinomial at Z=Z1

        # Value of Z below which the compressive polynomial
        # becomes practically constant
        Zmin = self.shell_force_at_closed_gap

        # Compressive polynomial coefficients
        c2 = 0.5 * X1 / (Z1 - Zmin)
        c1 = X1 - 2*c2*Z1
        c0 = Fs1 - c1*Z1 - c2*Z1**2

        # Create and return the polynomial for the tensile domain [Zmin, Z1]
        return Polynomial(
            (c0, c1, c2),       # coefficients
            domain=(Zmin, Z1),  # the polynomial is defined between Zmin and Z1
            window=(Zmin, Z1),
            symbol="Z")         # used to render the independent variable in serializations


    @cached_property
    def _tensile_moment_polynomial (self):
        from numpy.polynomial.polynomial import Polynomial
        from numpy.linalg import inv

        # The polynomial function Fs(Z) passes through the following points
        # The point getters are implementation-specific and they should be
        # defined by the child class (L-Flange class or T-Flange class).
        Z1 = self.shell_force_at_rest
        Ms1 = self.bolt_moment_at_rest

        Z2 = self.shell_force_at_tensile_ULS
        Ms2 = self.bolt_moment_at_tensile_ULS

        Z3 = self.shell_force_at_small_displacement
        Ms3 = self.bolt_moment_at_small_displacement

        # The three fitting conditions Fs(Z1)=Fs1, Fs(Z2)=Fs2 and Fs(Z3)=Fs3
        # are written in matrix form as: Z*A=F whenre A is the coefficients
        # vector and F and Z are defined below:
        M = np.array([Ms1, Ms2, Ms3])
        Z = np.array([
            [1, Z1, Z1**2],
            [1, Z2, Z2**2],
            [1, Z3, Z3**2]])

        # The coefficients are therefore:
        a0, a1, a2 = inv(Z) @ M

        # Create and return the polynomial for the tensile domain [Z1, Z2]
        return Polynomial(
            (a0, a1, a2),       # coefficients
            domain=(Z1, Z2),    # the polynomial is defined between Z1 and Z2
            window=(Z1, Z2),
            symbol="Z")         # used to render the independent variable in serializations


    @cached_property
    def _compressive_moment_polynomial (self):
        from numpy.polynomial.polynomial import Polynomial

        # Retrieve origin of the compressive polynomial
        Z1 = self.shell_force_at_rest
        Ms1 = self.bolt_moment_at_rest

        # Retrieve slope of the compressive polynomial at point (Z1, Fs1)
        dtp = self._tensile_moment_polynomial.deriv()    # first derivative of the tensile polynomial
        X1 = dtp(Z1)                                    # slope of the tensile polinomial at Z=Z1

        # Value of Z below which the compressive polynomial
        # becomes practically constant
        Zmin = self.shell_force_at_closed_gap

        # Compressive polynomial coefficients
        c2 = 0.5 * X1 / (Z1 - Zmin)
        c1 = X1 - 2*c2*Z1
        c0 = Ms1 - c1*Z1 - c2*Z1**2

        # Create and return the polynomial for the tensile domain [Zmin, Z1]
        return Polynomial(
            (c0, c1, c2),       # coefficients
            domain=(Zmin, Z1),  # the polynomial is defined between Zmin and Z1
            window=(Zmin, Z1),
            symbol="Z")         # used to render the independent variable in serializations


    @property
    @abstractmethod
    def shell_force_at_rest (self):
        pass


    @property
    @abstractmethod
    def bolt_force_at_rest (self):
        pass


    @property
    @abstractmethod
    def bolt_moment_at_rest (self):
        pass


    @property
    @abstractmethod
    def shell_force_at_small_displacement (self):
        pass


    @property
    @abstractmethod
    def bolt_force_at_small_displacement (self):
        pass


    @property
    @abstractmethod
    def bolt_moment_at_small_displacement (self):
        pass


    @property
    @abstractmethod
    def shell_force_at_tensile_ULS (self):
        pass


    @property
    @abstractmethod
    def bolt_force_at_tensile_ULS (self):
        pass


    @property
    @abstractmethod
    def bolt_moment_at_tensile_ULS (self):
        pass


    @property
    @abstractmethod
    def shell_force_at_closed_gap (self):
        pass



@dataclass
class PolynomialLFlangeSegment (PolynomialFlangeSegment):
    ''' This class provide a ``PolynomialFlangeSegment`` implementation for L-Flanges,
    based on ref. [1].

    For this particular case of flange, this class defines the polynomial reference
    points ``P1``, ``P2``, ``P3``, ``P4``, ``Q1``, ``Q2``, ``Q3``, ``Q4`` and inherits
    the polynomial functions ``.bolt_axial_force(Z)`` and ``.bolt_bending_moment(Z)``
    from the parent class.

    The parameters required by this class are:

    - ``a`` : ``float``
        Distance between inner face of the flange and center of the bolt hole.

    - ``b`` : ``float``
        Distance between center of the bolt hole and center-line of the shell.

    - ``s`` : ``float``
        Shell thickness.

    - ``t`` : ``float``
        Flange thickness.

    - ``R`` : ``float``
        Shell outer curvature radius.

    - ``central_angle`` : ``float``
        Angle subtended by the flange segment arc.

    - ``Zg`` : ``float``
        Load applied to the flange segment shell at rest (normally dead weight
        of tower + RNA, divided by the number of bolts). Negative if compression.

    - ``bolt`` : ``pyflange.bolts.Bolt``
        Bolt object representing the flange segment bolt.

    - ``Fv`` : ``float``
        Applied bolt preload, after preload losses.

    - ``Do`` : ``float``
        Bolt hole diameter.

    - ``washer`` : ``pyflange.bolts.Washer``
        Washer object representing the fastener wahsers.
        If this parameter is ``None``, then no washer is considered to be present.

    - ``nut`` : ``pyflange.bolts.Nut``
        Nut object representing the fastenrr nut.

    - ``gap_height`` : ``float``
        Maximum longitudinal gap height.

    - ``gap_angle`` : ``float``
        Angle subtended by the gap arc from the flange center.

    - ``gap_shape_factor`` : ``float`` [optional]
        A correction factor that applies to ``Fs2-Fs1`` and to ``Fs3-Fs1`` to
        account for gap shape different that the default sinusoidal shape. If
        omitted, it defaults to 1.0 (sinusoida shape).

    - ``tilt_angle`` : ``float`` [optional]
        Flange tilt angle, in radians. If omitted, it default to 0 rad.

    - ``E`` : ``float`` [optional]
        Young modulus of the flange. If omitted, it will be taken equal to 210e9 Pa.

    - ``G`` : ``float`` [optional]
        Shear modulus of the flange. If omitted, it will be taken equal to 80.77e9 Pa.

    - ``s_ratio`` : ``float`` [optional]
        Ratio of bottom shell thickness over s. If omitted, it will be take equal to 1.0,
        threfore, by default, s_botom = s.

    - ``r`` : ``float`` [optional]
        Radius of the rouding between the shell and the flange. If omitted, it defaults to 0.01.
    
    - ``k_shell`` : ``float`` [optional]
        Optional individual initial shell stiffness value. This value can be calculated in a separate FE analysis. 
        The unit must be [N/m/m]. If omitted, the interpolated formula from [1] will be used.

    The given parameters are also available as attributes (e.g. ``fseg.a``, ``fseg.Fv``, etc.).
    This class is designed to be immutable, therefore modifying the attributes after
    instantiation is not a good idea. If you need a segment with different attributes, just
    create a new one.
    '''

    a: float        # distance between inner face of the flange and center of the bolt hole
    b: float        # distance between center of the bolt hole and center-line of the shell
    s: float        # shell thickness
    t: float        # flange thickness
    R: float        # shell outer curvature radius
    central_angle: float     # angle subtended by the flange segment

    Zg: float       # load applied to the flange segment shell at rest (normally dead weight
                    # of tower + RNA, divided by the number of bolts). Negative if compression.

    bolt: Bolt      # Bolt object representing the flange segment bolt
    Fv: float       # applied bolt preload

    Do: float       # Bolt hole diameter
    washer: Washer  # Bolt washer
    nut: Nut        # Bolt nut

    gap_height: float               # maximum longitudinal gap height
    gap_angle: float                # angle subtended by the gap arc from the flange center
    gap_shape_factor: float = 1.0   # Factor accounting for a shape different than sinusoidal

    tilt_angle: float = 0.0         # angle of flange tilt

    E: float = 210e9        # Young modulus of the flange
    G: float = 80.77e9      # Shear modulus of the flange
    s_ratio: float = 1.0    # Ratio of bottom shell thickness over s. Default s_botom = s.
    r: float = 0.01         # Rounding between flange and shell
    
    k_shell: float = None       # optional initial shell stiffness in [N/m/m].


    def failure_mode (self, fy_sh, fy_fl, gamma_0=1.1):
        ''' Determine the failure mode of this flange and returns the
        corresponding string, which is either "A", "B", "C" or "D".
        '''
        from scipy.optimize import fsolve

        fd_sh = fy_sh / gamma_0
        fd_fl = fy_fl / gamma_0
        
        Dw = self.washer.outer_diameter if self.washer else self.nut.bearing_diameter
        a_red = self.b / (self._prying_lever_ratio - 1) #Tobinaga reduction
        b_E = self.b-(self.Do+Dw)/4
        b_red = self.b-self.s/2-0.8*self.r

        c_shell = self.central_angle * (self.R - self.s/2)
        c_hole = self.central_angle * (self.R - self.s/2 - self.b)
        c_washer = self.central_angle * (self.R - self.s/2 - self.b + (self.Do/2 + Dw/2)/2)

        # Failure mode A
        F_tRd = self.bolt.ultimate_tensile_capacity()   # Bolt ultimate tensile capacity
        Zu_A = F_tRd                                    # Ultimate shell pull for failure mode A

        # Shell cross-section ultimate capacities
        Nu_sh = fd_sh * c_shell * self.s                 # Pure axial ultimate capacity
        Mu_sh = fd_sh * c_shell * self.s**2 / 4          # Pure bending ultimate capacity
        MNu_sh = lambda N: Mu_sh * (1 - (N / Nu_sh)**2) if N < Nu_sh else 0 # Bending ultimate capacity, concurrent with axial force

        # Flange cross-section ultimate capacity (at hole)
        Vu_fl = fd_fl * c_washer * self.t / 3**0.5                # Pure shear ultimate capacity
        Mu_fl = fd_fl * c_washer * self.t**2 / 4                  # Pure bending ultimate capacity
        MVu_fl = lambda V: Mu_fl * (1 - (V / Vu_fl)**2)**0.5 if V < Vu_fl else 0    # Bending ultimate capacity, concurrent with shear

        # Failure mode B
        ZB_sh = lambda Mu: (F_tRd * a_red + Mu) / (a_red + self.b)
        ZB_fl = lambda Mu: (F_tRd * a_red + Mu) / (a_red + b_red)
        Zu_B_sh = fsolve(lambda Z: ZB_sh(MNu_sh(Z)) - Z, ZB_sh(Mu_sh))[0]
        Zu_B_fl = fsolve(lambda Z: ZB_fl(MVu_fl(Z)) - Z, ZB_fl(Mu_fl))[0]
        Zu_B = min(Zu_B_sh, Zu_B_fl)

        # Failure mode D
        b_D = self.b if Zu_B == Zu_B_sh else b_red
        Mu_pl2 = fd_fl * c_hole * self.t**2 / 4
        DMu_pl2 = F_tRd/2 * (self.Do/2 + Dw/2)/2
        Mu_pl3 = min(MNu_sh(Zu_B_sh), MVu_fl(Zu_B_fl))
        Zu_D = (Mu_pl2 + DMu_pl2 + Mu_pl3) / b_D

        # Failure mode E
        Zu_E = (Mu_fl + Mu_pl3) / b_E

        # Determine the governing failure mode
        Zu_min = min(Zu_A, Zu_B, Zu_D, Zu_E)

        if Zu_min == Zu_A:
            return "A",[Zu_A, Zu_B, Zu_D, Zu_E]
        elif Zu_min == Zu_B:
            return "B",[Zu_A, Zu_B, Zu_D, Zu_E]
        elif Zu_min == Zu_D:
            return "D",[Zu_A, Zu_B, Zu_D, Zu_E]
        elif Zu_min == Zu_E:
            return "E",[Zu_A, Zu_B, Zu_D, Zu_E]


    def validate (self, fy_sh, fy_fl, gamma_0=1.1):
        ''' Check if this L-Flange Segment matches the assumptions,
        that is, if it fails according to failure mode B. If not, it
        will throw an exceptions.

        The required parameters are respectively: the ultimate tensile
        stress of the shell (fu_sh) and the ultimate tensile stress
        of the flange (fu_fl).
        '''

        failure_mode, failure_shellforces = self.failure_mode(fy_sh, fy_fl, gamma_0=gamma_0)

        if failure_mode != "B":
            raise ValueError(f"Failure mode {failure_mode} detected, while only failure mode B is supported.")


    @cached_property
    def _bolt_axial_stiffness (self):
        tw = self.washer.thickness if self.washer else 0
        return self.bolt.axial_stiffness(2*self.t + 2*tw)


    @cached_property
    def _bolt_bending_stiffness (self):
        tw = self.washer.thickness if self.washer else 0
        return self.bolt.bending_stiffness(2*self.t + 2*tw)


    @cached_property
    def _flange_axial_stiffness (self):
        # Stiffnes of flange w.r.t. compression in thickness direction,
        # when no gap is present. Calculated according to ref. [3] and [4].
        from math import pi, inf
        Dw = self.washer.outer_diameter if self.washer else self.nut.bearing_diameter
        Do = self.Do
        h = self.t * 2
        A = pi * ((Dw + h/10)**2 - Do**2) / 4
        Kf = self.E * A / h
        Kw = self.washer.axial_stiffness if self.washer else inf
        return 1 / (1/Kf + 2 * 1/Kw)


    def _bolt_moment (self, Z, Fs):
        a_red = self.b / (self._prying_lever_ratio - 1)
        a_star = max(0.4, min((self.t / (a_red + self.b))**2 , 1)) * a_red
        s_avg = self.s * (1 + self.s_ratio) / 2
        c = self.central_angle * (self.R - s_avg/2)
        I_tg = c * self.t**3 / 12
        ak = self._stiffness_correction_factor
        bolt_rotation = Z*self.b*a_star / (3*self.E*I_tg*ak) + (Fs - self.Fv) / (2*a_star*self._bolt_axial_stiffness)

        log_data(self, a_star=a_star, I_tg=I_tg)

        return bolt_rotation * 2*self._bolt_bending_stiffness


    @cached_property
    def shell_force_at_rest (self):
        ''' Shell force when no external loads are applied

        The shell loads at rest are normally the self-weights of
        the structure supported by the flange.
        '''
        return self.Zg


    @cached_property
    def bolt_force_at_rest (self):
        ''' Bolt axial force when no external loads are applied

        The bolt force at rest is just the bolt pretension.
        '''
        return self.Fv


    @cached_property
    def bolt_moment_at_rest (self):
        Z1 = self.shell_force_at_rest
        Fs1 = self.bolt_force_at_rest
        return self._bolt_moment(Z1, Fs1)


    @cached_property
    def shell_force_at_small_displacement (self):
        ''' Intermediate shell pull, between rest and tensile failure

        This is an auxiliary point that gives the polynomial the right
        value of initial slope. It is evaluated according to ref. [1],
        sec.9.2.2.3.
        '''

        # Retrieve point 2A (called point 0 in [1]) and determine Z as
        # a low pecentage of the theoretical pull Z0.
        Z0 = self._ideal_shell_force_at_tensile_ULS
        return 0.05 * self._stiffness_correction_factor * Z0


    @cached_property
    def bolt_force_at_small_displacement (self):
        ''' Intermediate bolt pull, between rest and tensile failuse

        This is an auxiliary point that gives the polynomial the right
        value of initial slope. It is evaluated according to ref. [1],
        sec.9.2.2.3.
        '''

        # The slope between points P1 and P3 should match the
        # theoretical value of stiffness of the system.
        Z = self.shell_force_at_small_displacement
        return self.Fv + self._polynomial_initial_slope * (Z - self.Zg)


    @cached_property
    def bolt_moment_at_small_displacement (self):
        Z3 = self.shell_force_at_small_displacement
        Fs3 = self.bolt_force_at_small_displacement
        return self._bolt_moment(Z3, Fs3)


    @cached_property
    def shell_force_at_tensile_ULS (self):
        Z0 = self._ideal_shell_force_at_tensile_ULS
        Z2 = self._stiffness_correction_factor * max(
            Z0 + self._total_gap_neutralization_shell_force,
            0.2 * Z0)
        return min(Z0, Z2)


    @cached_property
    def bolt_force_at_tensile_ULS (self):
        ''' Bolt axial force at tensile failure

        Assuming the failure mode B, in the ULS, the bolt is subjected
        to its maximum tensile capacity.
        '''

        # Bolt force at tensile ULS for sinusoidal gap shape
        Fs2 = self._ideal_bolt_force_at_tensile_ULS

        # Scale Fs2 based on the gap shape
        Fs1 = self.bolt_force_at_rest
        return Fs1 + (Fs2 - Fs1) * self.gap_shape_factor


    @cached_property
    def bolt_moment_at_tensile_ULS (self):
        Z2 = self.shell_force_at_tensile_ULS
        Fs2 = self.bolt_force_at_tensile_ULS
        return self._bolt_moment(Z2, Fs2)


    @cached_property
    def shell_force_at_closed_gap (self):
        ''' Shell force necessary to completely close the imperfection gap.'''
        return self.shell_force_at_rest + self._total_gap_neutralization_shell_force


    @cached_property
    def _total_gap_neutralization_shell_force (self):
        # Incremental force necessary to completely close the imperfection gap
        # This is the ``delta-Z_gap,total`` variable defined in ref. [1].
        MAXIMUM_GAP_NEUTRALIZATION_SHELL_FORCE = -1000 # 1 kN
        return min(self._parallel_gap_neutralization_shell_force - self._tilt_neutralization_shell_force,
                   MAXIMUM_GAP_NEUTRALIZATION_SHELL_FORCE)


    @cached_property
    def _parallel_gap_neutralization_shell_force (self):
        ''' Force necessary to completely close the imperfection gap '''
        s_avg = self.s * (1 + self.s_ratio) / 2
        c = self.central_angle * (self.R - s_avg/2)
        return -0.5 * self._gap_stiffness * self.gap_height * c


    @cached_property
    def _tilt_neutralization_shell_force (self):
        ''' This function solves equation (55) of IEC 61400-6:2020 AMD1
        to determine the force DZ_gap,incl that neutralizes the initial tilt.
        '''

        # The equation to be solved is A*[inv(B)*C]*M = D,
        # where A and B are 2x2 matrices, C and D are 2x1 matrices
        # and M is the scalar to be determined

        # General parameters
        s_mean = self.s * (1+self.s_ratio)/2
        w = self.a + self.b + self.s/2
        Af = w * self.t
        If = w * self.t**3 / 12
        R_sh = self.R - s_mean/2
        R_fl = self.R - w/2
        nu = self.E / (2*self.G) - 1
        k = self.E * s_mean**3 / (12*(1-nu**2))
        n = (3*(1-nu**2))**0.25 / (R_sh * s_mean)**0.5

        # Matrix A
        a11 = 1 / (2*k*n**3)
        a12 = 1 / (2*k*n**2)
        a21 = a12
        a22 = 1 / (k*n)
        A = np.array([[a11, a12],
                    [a21, a22]])

        # Matrix B
        b11 = a11 + R_fl * R_sh / (self.E * Af)
        b12 = a12
        b21 = a12
        b22 = a22 + R_fl * R_sh / (self.E * If)
        B = np.array([[b11, b12],
                    [b21, b22]])

        # Matrix C
        c1 = 0
        c2 = R_fl**2 / (self.E * If)
        C = np.array([c1, c2])

        # Matrix D
        d1 = 0.001    # ux: dummy value, sice irrelevant
        d2 = self.tilt_angle
        D = np.array([d1, d2])

        # Reduce matrix equation to H*M = D
        H = A @ (np.linalg.inv(B) @ C)

        # The last equation of the system H*M = D is h2*M = d2 and
        # we can therefore determine M from it as d2/h2:
        M = d2 / H[1]

        # Return the shell pull force corresponding to M
        c = self.central_angle * R_sh
        b_mean = self.b + self.s/2 - s_mean/2
        return -c * M / (s_mean/2 + b_mean)

    
    @cached_property
    def _ideal_bolt_force_at_tensile_ULS (self):
        ''' Bolt axial force at tensile failure for sinusoidal gap shape

        Assuming the failure mode B, in the ULS, the bolt is subjected
        to its maximum tensile capacity.
        '''
        return max(self.bolt.ultimate_tensile_capacity(), 1.25*self.bolt_force_at_rest)


    @cached_property
    def _ideal_shell_force_at_tensile_ULS (self):
        ''' Shell pull force at the theoretical state of full prying

        This property represents the shell pull forces when the flange segment
        is in tensile ULS and in the ideal situation of no gap.

        This variable is indicated as Z0 in ref. [1].
        '''
        return self._ideal_bolt_force_at_tensile_ULS / self._prying_lever_ratio


    @cached_property
    def _prying_lever_ratio (self):
        ''' Lever ratio A, as defined in [9]'''

        # Ref. [9] uses different symbolts than ref. [1].
        # This getter uses the symbols defined in ref. [9].
        e = self.a
        g = self.b

        # The flange is considered rigid if e <= 1.25*g.
        # In a rigid flange, the pivid point is the edge, therefore e_reduced = e.
        if e/g <= 1.25:
            return (e + g) / e

        # For e > 2.25*g, the model defined in ref. [9] has not been
        # validated. A warning is thrown, but then the model is applied
        # anyways.
        if e/g > 2.25:
            logger.warning("Flange geometry out of validity range for Tobinaga & Ishihara lever ratio formulation: e/g > 2.25.")

        # Coefficient a, expressing the slenderness of the longitudinal
        # cross-section of this flange-segment as tatio between thickness
        # and length.
        a = min(self.t / (e+g), 1.0)
        if a < 0.55 - 0.12 * (e/g):
            # When outside the boundary of validations, throw a warning, but then
            # apply the model anyways.
            logger.warning("Flange geometry out of validity range for Tobinaga & Ishihara lever ratio formulation: a < 0.55 - 0.12 * (e/g).")

        # Evaluate the ratio between distance e (pivit point location for rigid body rotation)
        # and the acctual center of reaction at the prying contact location.
        b = (e/g - 1.25)**0.32 + 0.45
        actionpoint_correction_factor = min(1 - (1 - a**b)**5, 1.0)

        # Distance from the center of reaction at prying contact location, form
        # the center of bolt hole.
        e_reduced = actionpoint_correction_factor * e

        # Lever ratio
        return (e_reduced + g) / e_reduced


    @cached_property
    def _gap_stiffness (self):
        ''' Stiffness of the design gap.

        Returns the gap stiffnes as a spring constant per unit of flange-segment
        arc length. This is calculated according to ref.[1], sec.9.1.
        '''

        # Calculate the shell stiffness
        s_avg = (self.s + self.s_ratio * self.s) / 2    # Average shell thickness
        L_gap = self.R * self.gap_angle                 # Gap lenght at mid-line of shell with average thickness
        k_fac = max(1.8, 1.3 + (8.0e-4 - 1.6e-7 * (self.R*1000)) * (L_gap*1000))    # ref. [1], eq.48
        k_shell = self.k_shell or self.E * s_avg / (k_fac * L_gap)                   # ref. [1], eq.47

        # Calculate the flange stiffness
        w = self.a + self.b + self.s/2      # flange segment length
        A = w * self.t                      # flange segment longitudinal cross-section area
        I = w * self.t**3 / 12              # flange segment longitudinal corss-section second moment of area
        EI = self.E * I
        GA = self.G * A
        L2 = L_gap**2
        k_flange = 384 * EI * GA / (L2 * (GA*L2 + 48*EI))   # ref. [1], eq.49

        # Stiffness correction factor
        f_tot = min(1.0 + 1.5 * self.gap_angle/(pi/2), 2.5) * min(self.gap_angle/(pi/6), 1)**2

        log_data(self, L_gap=L_gap, k_fac=k_fac, k_shell_ini=k_shell, A_cf=A, I_cf=I, k_fl=k_flange, f_tot=f_tot)

        # Total gap stiffness according to ref. [1], eq.53
        return f_tot * (k_shell + k_flange)


    @cached_property
    def _stiffness_correction_factor (self):
        ''' Stiffness corrections factor.

        This factor, modifies the segment force to accorunt for the
        effect of the gap spring. It is evaluate according to ref. [1],
        sec.9.2.2.2, where it goes by the symbol alpha-k.
        '''

        from math import pi

        # Retrieve point P0
        Z0 = self._ideal_shell_force_at_tensile_ULS
        Fs0 = self._ideal_bolt_force_at_tensile_ULS

        # Evaluate the displacement u in the ultimate prying state.
        a_red = self.b / (self._prying_lever_ratio - 1)
        s_avg = self.s * (1 + self.s_ratio) / 2
        c = self.central_angle * (self.R - s_avg/2)
        I = c * self.t**3 / 12
        u = (Z0 * self.b**2 / (3 * self.E * I) + (Fs0 - self.Fv) / (2 * self._bolt_axial_stiffness * a_red)) * (a_red + self.b)   # ref. [1], eq.72

        # Evaluate the segment stiffness
        s_avg = (self.s + self.s_ratio * self.s) / 2
        c = self.central_angle * (self.R - s_avg/2)
        k_seg = Z0 / (u * c)

        log_data(self, u=u, k_seg=k_seg)

        # Return the stiffness correction factor, acc. [1], eq.75
        return min(1 + self._gap_stiffness / k_seg,
                   4 * pi/3 / self.gap_angle)


    @cached_property
    def _polynomial_initial_slope (self):
        ''' Initial slope of the polynomial Fs(Z).

        This slope is calculated according to ref. [1], eq.80.
        '''

        # Load factor of the tension spring
        Ks = self._bolt_axial_stiffness
        Kp = self._flange_axial_stiffness
        p = Ks / (Ks + Kp)

        # Initial slope correction factor
        scf = min(1.0 , (-self._total_gap_neutralization_shell_force / (0.5 * self.Fv)))

        # Initial slope
        return scf * p * self.gap_shape_factor



@dataclass
class PolynomialTFlangeSegment (PolynomialFlangeSegment):
    ''' This class provide a ``PolynomialFlangeSegment`` implementation for T-Flanges,
    based on ref. [1].

    For this particular case of flange, this class defines the polynomial reference
    points ``P1``, ``P2``, ``P3``, ``P4``, ``Q1``, ``Q2``, ``Q3``, ``Q4`` and inherits
    the polynomial functions ``.bolt_axial_force(Z)`` and ``.bolt_bending_moment(Z)``
    from the parent class.

    The parameters required by this class are:

    - ``a`` : ``float``
        Distance between inner face of the flange and center of the bolt hole.

    - ``b`` : ``float``
        Distance between center of the bolt hole and center-line of the shell.

    - ``s`` : ``float``
        Shell thickness.

    - ``t`` : ``float``
        Flange thickness.

    - ``R`` : ``float``
        Shell outer curvature radius.

    - ``central_angle`` : ``float``
        Angle subtended by the flange segment arc.

    - ``Zg`` : ``float``
        Load applied to the flange segment shell at rest (normally dead weight
        of tower + RNA, divided by the number of bolts). Negative if compression.

    - ``bolt`` : ``Bolt``
        Bolt object representing the flange segment bolt.

    - ``Fv`` : ``float``
        Applied bolt preload, after preload losses.

    - ``Do`` : ``float``
        Bolt hole diameter.

    - ``washer`` : ``pyflange.bolts.Washer``
        Washer object representing the fastener wahsers.
        If this parameter is ``None``, then no washer is considered to be present.

    - ``nut`` : ``pyflange.bolts.Nut``
        Nut object representing the fastenrr nut.

    - ``gap_height`` : ``float``
        Maximum longitudinal gap height.

    - ``gap_angle`` : ``float``
        Angle subtended by the gap arc from the flange center.
        
    - ``gap_shape_factor`` : ``float`` [optional]
        A correction factor that applies to ``Fs2-Fs1`` and to ``Fs3-Fs1`` to
        account for gap shape different that the default sinusoidal shape. If
        omitted, it defaults to 1.0 (sinusoida shape).

    - ``tilt_angle`` : ``float``
        Inclination angle of the Flange, where the inclination angle is defined per side of the connection.
        If omitted, it will be take equal to 0.0

    - ``E`` : ``float`` [optional]
        Young modulus of the flange. If omitted, it will be taken equal to 210e9 Pa.

    - ``G`` : ``float`` [optional]
        Shear modulus of the flange. If omitted, it will be taken equal to 80.77e9 Pa.

    - ``s_ratio`` : ``float`` [optional]
        Ratio of bottom shell thickness over s. If omitted, it will be take equal to 1.0,
        threfore, by default, s_botom = s.

    - ``r`` : ``float`` [optional]
        Radius of the rouding between the shell and the flange. If omitted, it defualts to 0.01.
    
    - ``k_shell`` : ``float`` [optional]
        Optional individual initial shell stiffness value. This value can be calculated in a separate FE analysis. 
        The unit must be [N/m/m]. If omitted, the interpolated formula from [1] will be used.

    The given parameters are also available as attributes (e.g. ``fseg.a``, ``fseg.Fv``, etc.).
    This class is designed to be immutable, therefore modifying the attributes after
    instantiation is not a good idea. If you need a segment with different attributes, just
    create a new one.
    '''
    a: float        # distance between inner face of the flange and center of the bolt hole
    b: float        # distance between center of the bolt hole and center-line of the shell
    s: float        # shell thickness
    t: float        # flange thickness
    R: float        # shell outer curvature radius
    central_angle: float     # angle subtended by the flange segment

    Zg: float       # load applied to the flange segment shell at rest (normally dead weight
                    # of tower + RNA, divided by the number of bolts). Negative if compression.

    bolt: Bolt      # Bolt object representing the flange segment bolt
    Fv: float       # applied bolt preload

    Do: float       # Bolt hole diameter
    washer: Washer  # Bolt washer
    nut: Nut        # Bolt nut

    gap_height: float   # maximum longitudinal gap height
    gap_angle: float    # angle subtended by the gap arc from the flange center
    gap_shape_factor: float = 1.0   # Factor accounting for a shape different than sinusoidal
    
    tilt_angle : float = 0.0    # angle of flange tilt

    E: float = 210e9    # Young modulus of the flange
    G: float = 80.77e9  # Shear modulus of the flange
    s_ratio: float = 1.0    # Ratio of bottom shell thickness over s. Default s_botom = s.

    r: float = 0.01 #rounding between flange and shell
    
<<<<<<< HEAD
    k_shell: float = None       # optional initial shell stiffness in [N/m/m]. 
=======
    k_shell: float = None       # optional initial shell stiffness in [N/m/m].
>>>>>>> 92ea4177

    def failure_mode (self, fy_sh, fy_fl,gamma_0 = 1.1):
        ''' Determine the failure mode of this flange and returns the
        corresponding string, which is either "A", "B", "C" or "D".
        The second return value is a tuple with the segment forces of all failure modes,
        as (Zu_A, Zu_B, Zu_D, Zu_E)
        '''
        from scipy.optimize import fsolve

        fd_fl = fy_fl / gamma_0
        
        Dw = self.washer.outer_diameter if self.washer else self.nut.bearing_diameter
        a_red = self.b / (self._prying_lever_ratio - 1) #Tobinaga reduction
        b_E = self.b-(self.Do+Dw)/4
        b_red = self.b-self.s/2-0.8*self.r
        
        c_hole = self.central_angle * (self.R - self.s/2 - self.b)
        c_washer = self.central_angle * (self.R - self.s/2 - self.b + (self.Do/2 + Dw/2)/2)

        # Failure mode A
        F_tRd = self.bolt.ultimate_tensile_capacity()   # Bolt ultimate tensile capacity
        Zu_A = 2*F_tRd                                    # Ultimate shell pull for failure mode A

        # Flange cross-section ultimate capacity (at hole)
        Vu_fl = fd_fl * c_washer * self.t / 3**0.5                # Pure shear ultimate capacity
        Mu_fl = fd_fl * c_washer * self.t**2 / 4                  # Pure bending ultimate capacity
        MVu_fl = lambda V: Mu_fl * (1 - (V / Vu_fl)**2)**0.5 if V < Vu_fl else 0    # Bending ultimate capacity, concurrent with shear

        # Failure mode B
        ZB_fl = lambda Mu: (F_tRd * a_red + Mu) / (a_red + b_red)
        Zu_B_fl = fsolve(lambda Z: ZB_fl(MVu_fl(Z)) - Z, ZB_fl(Mu_fl))[0]
        Zu_B = 2*Zu_B_fl

        # Failure mode D
        Mu_pl2 = fd_fl * c_hole * self.t**2 / 4
        DMu_pl2 = F_tRd/2 * (self.Do/2 + Dw/2)/2
        Mu_pl3 = MVu_fl(Zu_B_fl)
        Zu_D = 2*(Mu_pl2 + DMu_pl2 + Mu_pl3) / b_red

        # Failure mode E
        Zu_E = 2*(Mu_fl + Mu_pl3) / b_E

        # Determine the governing failure mode
        Zu_min = min(Zu_A, Zu_B, Zu_D, Zu_E)

        if Zu_min == Zu_A:
            return "A",(Zu_A, Zu_B, Zu_D, Zu_E)
        elif Zu_min == Zu_B:
            return "B",(Zu_A, Zu_B, Zu_D, Zu_E)
        elif Zu_min == Zu_D:
            return "D",(Zu_A, Zu_B, Zu_D, Zu_E)
        elif Zu_min == Zu_E:
            return "E",(Zu_A, Zu_B, Zu_D, Zu_E)

    def validate (self, fy_sh, fy_fl,gamma_0 = 1.1):
        ''' Check if this L-Flange Segment matches the assumptions,
        that is, if it fails according to failure mode B. If not, it
        will throw an exceptions.

        The required parameters are respectively: the ultimate tensile
        stress of the shell (fu_sh) and the ultimate tensile stress
        of the flange (fu_fl).
        '''

        failure_mode,failure_shellforces = self.failure_mode(fy_sh, fy_fl,gamma_0=gamma_0)

        if failure_mode != "A":
            raise ValueError(f"Failure mode {failure_mode} detected, while only failure mode B is supported.")

    @cached_property
    def _bolt_axial_stiffness (self):
        tw = self.washer.thickness if self.washer else 0
        return self.bolt.axial_stiffness(2*self.t + 2*tw)


    @cached_property
    def _bolt_bending_stiffness (self):
        tw = self.washer.thickness if self.washer else 0
        return self.bolt.bending_stiffness(2*self.t + 2*tw)
    

    @cached_property
    def _flange_axial_stiffness (self):
        # Stiffnes of flange w.r.t. compression in thickness direction,
        # when no gap is present. Calculated according to ref. [3] and [4].
        from math import pi, inf
        Dw = self.washer.outer_diameter if self.washer else self.nut.bearing_diameter
        Do = self.Do
        h = self.t * 2
        A = pi * ((Dw + h/10)**2 - Do**2) / 4
        Kf = self.E * A / h
        Kw = self.washer.axial_stiffness if self.washer else inf
        return 1 / (1/Kf + 2 * 1/Kw)
    
    def _bolt_moment (self, Z, Fs):
        a_red = self.b / (self._prying_lever_ratio - 1)
        a_star = max(0.4, min((self.t / (a_red + self.b))**2 , 1)) * a_red

        s_avg = self.s * (1 + self.s_ratio) / 2
        c = self.central_angle * (self.R - s_avg/2)
        A_tg= c *self.t
        I_tg = c * self.t**3 / 12

        ak = self._stiffness_correction_factor

        phi_T_low=(Fs-self.Fv)*( self.b**2/(2*self.E*I_tg) + 1/(0.85*self.G*A_tg) )
        phi_T_high=Z*( self.b**2/(ak*4*self.E*I_tg) + 1/(0.85*self.G*A_tg) )

        Z0 = self._ideal_shell_force_at_tensile_ULS
        Z_close=self.shell_force_at_closed_gap
        
        bolt_rotation=phi_T_low+(phi_T_high-phi_T_low)/(Z0-Z_close)*(Z-Z_close)

        log_data(self, a_star=a_star)

        return bolt_rotation * 2*self._bolt_bending_stiffness

    @cached_property
    def shell_force_at_rest (self):
        return self.Zg

    @cached_property
    def bolt_force_at_rest (self):
        return self.Fv

    @cached_property
    def bolt_moment_at_rest (self):
        Z1 = self.shell_force_at_rest
        Fs1 = self.bolt_force_at_rest
        return self._bolt_moment(Z1, Fs1)

    @cached_property
    def shell_force_at_small_displacement (self):
        # Retrieve point 2A (called point 0 in [1]) and determine Z as
        # a low pecentage of the theoretical pull Z0.
        Z0 = self._ideal_shell_force_at_tensile_ULS
        return 0.05 * self._stiffness_correction_factor * Z0

    @cached_property
    def bolt_force_at_small_displacement (self):
        ''' Intermediate bolt pull, between rest and tensile failuse

        This is an auxiliary point that gives the polynomial the right
        value of initial slope. It is evaluated according to ref. [1],
        sec.9.2.2.3.
        '''

        # The slope between points P1 and P3 should match the
        # theoretical value of stiffness of the system.
        Z = self.shell_force_at_small_displacement
        Fs3 = self.Fv + self._polynomial_initial_slope * (Z - self.Zg)

        # Scale Fs3 based on the gap shape
        Fs1 = self.bolt_force_at_rest
        return Fs1 + (Fs3 - Fs1)

    @cached_property
    def bolt_moment_at_small_displacement (self):
        Z3 = self.shell_force_at_small_displacement
        Fs3 = self.bolt_force_at_small_displacement
        return self._bolt_moment(Z3, Fs3)

    @cached_property
    def shell_force_at_tensile_ULS (self):
        Z0 = self._ideal_shell_force_at_tensile_ULS
        Z2 = self._stiffness_correction_factor * max(
            Z0 + self._total_gap_neutralization_shell_force,
            0.2 * Z0)
        return min(Z0, Z2)
    
    @cached_property
    def bolt_force_at_tensile_ULS (self):
        ''' Bolt axial force at tensile failure

        Assuming the failure mode A, in the ULS, the bolt is subjected
        to its maximum tensile capacity.
        '''

        # Bolt force at tensile ULS for sinusoidal gap shape
        Fs2 = self._ideal_bolt_force_at_tensile_ULS

        # Scale Fs2 based on the gap shape
        Fs1 = self.bolt_force_at_rest
        return Fs1 + (Fs2 - Fs1) * self.gap_shape_factor

    @cached_property
    def bolt_moment_at_tensile_ULS (self):
        Z2 = self.shell_force_at_tensile_ULS
        Fs2 = self.bolt_force_at_tensile_ULS
        return self._bolt_moment(Z2, Fs2)

    @cached_property
    def shell_force_at_closed_gap (self):
        ''' Shell force necessary to completely close the imperfection gap '''
        return self.shell_force_at_rest + self._total_gap_neutralization_shell_force

    @cached_property
    def _total_gap_neutralization_shell_force (self):
        
        delta_Z_gap=self._parallel_gap_neutralization_shell_force
        delta_Z_gap_c=self._tilt_neutralization_shell_force
        delta_Z_gap_incl=self._early_prying_neutralization_shell_force
        
        #total shell force at closed gap
        delta_Z_gap_tot=delta_Z_gap+delta_Z_gap_c+delta_Z_gap_incl

        return delta_Z_gap_tot
    
    @cached_property
    def _parallel_gap_neutralization_shell_force (self):
        ''' Force necessary to completely close the imperfection gap '''
        s_avg = self.s * (1 + self.s_ratio) / 2
        c = self.central_angle * (self.R - s_avg/2)
        return -0.5 * self._gap_stiffness * self.gap_height * c
    
    @cached_property
    def _tilt_neutralization_shell_force (self):
        # Calculate geometric properties               
        Rm= self.R - self.s/2
        c_m=self.central_angle*Rm
        w=2*(self.a+self.b)

        #Reduction due to inclination (58)
        #shell parameters (56) & (57)
        K=self.E*self.s**3/(12*(1-0.3**2))
        n=((3*(1-0.3**2))**0.25)/((Rm*self.s)**0.5)

        d11=1/(2*K*n**3)+Rm**2/(self.E*w*self.t)
        d22=1/(K*n)+12*Rm**2/(self.E*w*self.t**3)
        c12=1/(2*K*n**2)
        c22=1/(K*n)

        d02=self.tilt_angle * (d11*d22-c12**2)/(c22*d11-c12**2)
        M_tilt=d02*(self.E*w*self.t**3)/(12*Rm**2)
        delta_Z_gap_incl=-M_tilt*c_m/(w/2+self.b)
        
        log_data(self, M_tilt=M_tilt)
        
        return delta_Z_gap_incl
    
    @cached_property
    def _early_prying_neutralization_shell_force (self):
        '''Increase of the gap closing force to consider the reduced efficiency 
        of the preload due to early prying at the edges. This needs only to
        be considered for T-Flanges
        '''
        # Calculate geometric properties                
        Rm= self.R - self.s/2
        c_m=self.central_angle*Rm
        A_tg= c_m *self.t
        I_tg = c_m * self.t**3 / 12
       
        # Calculate the gap stiffness
        alpha_gap=self.gap_angle*180/pi
        f_tot= min(1 + alpha_gap/90 *1.5,2.5)
        k_gap=self._gap_stiffness/f_tot                 #total gap stiffness, without the adjustment factor of 2.2 acc. to [1] eq.26

        #Preload force at which edge contact occurs (31)
        Fv_c=0.5*self.gap_height/( self.b**3/(3*self.E*I_tg) + self.b**2*self.a/(2*self.E*I_tg) + 1.2*self.b/(self.G*A_tg) + 1/(c_m*(k_gap)) )

        #Reduction due to early prying (30)
        delta_Z_gap_c=-max((self.Fv-Fv_c) * ((3*self.a+2*self.b)*self.b**2/(2*(self.a+self.b)**3)),0)
        
        log_data(self, Fv_c=Fv_c, A_tg=A_tg, I_tg=I_tg)
        
        return delta_Z_gap_c
    
    @cached_property
    def _ideal_bolt_force_at_tensile_ULS (self):
        # The bolt is loaded with the ultimate capacity, by definition.
        # If the pretension Fv is too close to the ultimate capacity Fsu, the polynomial
        # function may get too steep, therefore we make sure that Fs2 is at list 125% of Fv.
        return max(self.bolt.ultimate_tensile_capacity(), 1.25*self.bolt_force_at_rest)
    
    @cached_property
    def _ideal_shell_force_at_tensile_ULS (self):
        return self._ideal_bolt_force_at_tensile_ULS * 2

    @cached_property
    def _prying_lever_ratio (self):
        ''' Lever ratio A, as defined in [9]'''

        # Ref. [9] uses different symbolts than ref. [1].
        # This getter uses the symbols defined in ref. [9].
        e = self.a
        g = self.b

        # The flange is considered rigid if e <= 1.25*g.
        # In a rigid flange, the pivid point is the edge, therefore e_reduced = e.
        if e/g <= 1.25:
            return (e + g) / e

        # For e > 2.25*g, the model defined in ref. [9] has not been
        # validated. A warning is thrown, but then the model is applied
        # anyways.
        if e/g > 2.25:
            logger.warning("Flange geometry out of validity range for Tobinaga & Ishihara lever ratio formulation: e/g > 2.25.")

        # Coefficient a, expressing the slenderness of the longitudinal
        # cross-section of this flange-segment as tatio between thickness
        # and length.
        a = min(self.t / (e+g), 1.0)
        if a < 0.55 - 0.12 * (e/g):
            # When outside the boundary of validations, throw a warning, but then
            # apply the model anyways.
            logger.warning("Flange geometry out of validity range for Tobinaga & Ishihara lever ratio formulation: a < 0.55 - 0.12 * (e/g).")

        # Evaluate the ratio between distance e (pivit point location for rigid body rotation)
        # and the acctual center of reaction at the prying contact location.
        b = (e/g - 1.25)**0.32 + 0.45
        actionpoint_correction_factor = min(1 - (1 - a**b)**5, 1.0)

        # Distance from the center of reaction at prying contact location, form
        # the center of bolt hole.
        e_reduced = actionpoint_correction_factor * e

        # Lever ratio
        return (e_reduced + g) / e_reduced

    @cached_property
    def _gap_stiffness (self):
        ''' Stiffness of the design gap.

        Returns the gap stiffnes as a spring constant per unit of flange-segment
        arc length. This is calculated according to ref.[1], sec.9.1.
        '''

        # Calculate the shell stiffness
        #Rm = self.R - self.s/2   # radius of the shell midline
        #L_gap = Rm * self.gap_angle
        L_gap = self.R * self.gap_angle
        #k_fac = max(1.8, 1.3 + (8.0e-4 - 1.6e-7 * (Rm*1000)) * (L_gap*1000))    # ref. [1], eq.48
        k_fac = max(1.8, 1.3 + (8.0e-4 - 1.6e-7 * (self.R*1000)) * (L_gap*1000))    # ref. [1], eq.48
        s_avg = (self.s + self.s_ratio * self.s) / 2
<<<<<<< HEAD
        
        # Check, if individual shell stiffness is present
        k_shell = self.k_shell or self.E * s_avg / (k_fac * L_gap)   
=======
        k_shell = self.k_shell or self.E * s_avg / (k_fac * L_gap)                   # ref. [1], eq.47
>>>>>>> 92ea4177

        # Calculate the flange stiffness
        w = (self.a + self.b)*2      # flange segment length
        A = w * self.t                      # flange segment longitudinal cross-section area
        I = w * self.t**3 / 12              # flange segment longitudinal corss-section second moment of area
        EI = self.E * I
        GA = self.G * A
        L2 = L_gap**2
        k_flange = 384 * EI * GA / (L2 * (GA*L2 + 48*EI))   # ref. [1], eq.49
        
        alpha_gap=self.gap_angle*180/pi
        f_tot= min(1 + alpha_gap/90 *1.5,2.5)
        
        log_data(self, L_gap=L_gap, k_fac=k_fac, k_shell_ini=k_shell, A_cf=A, I_cf=I, k_fl=k_flange, f_tot=f_tot)

        # Total gap stiffness according to ref. [1], eq.53
        return f_tot * (k_shell + k_flange)

    @cached_property
    def _stiffness_correction_factor (self):
        ''' Stiggness corrections factor.

        This factor, modifies the segment force to accorunt for the
        effect of the gap spring. It is evaluate according to ref. [1],
        sec.9.2.2.2, where it goes by the symbol alpha-k.
        '''

        from math import pi

        Rm= self.R - self.s/2
        cm=self.central_angle*Rm

        # Retrieve point 2B
        Z0 = self._ideal_shell_force_at_tensile_ULS
        # Z2B=max(Z0 + self._parallel_gap_neutralization_shell_force,
        #         0.2 * Z0)

        Fs0 = self._ideal_bolt_force_at_tensile_ULS

        # Evaluate the displacement u in the ultimate prying state.
        Cs=self._bolt_axial_stiffness

        u = (Fs0-self.Fv)/(2*Cs)   # (40)

        # Evaluate the segment stiffness
        k_seg = Z0 / (u * cm)
        
        log_data(self, u=u, k_seg=k_seg)
        
        # Return the stiffness correction factor, acc. [1], eq.75
        return min(1 + self._gap_stiffness / k_seg,
                   4 * pi/3 / self.gap_angle)

    @cached_property
    def _polynomial_initial_slope (self):
        ''' Initial slope of the polynomial Fs(Z).

        This slope is calculated according to ref. [1], eq.80.
        '''

        # Load factor of the tension spring
        p = self._bolt_axial_stiffness / (self._bolt_axial_stiffness + self._flange_axial_stiffness)
        p_max=(self.bolt_force_at_tensile_ULS - self.bolt_force_at_rest) / (self.shell_force_at_tensile_ULS - self.shell_force_at_rest)
        
        # Initial slope correction factor
        #scf = min(0.5 , 0.5*(-self._total_gap_neutralization_shell_force / (0.2 * self.Fv))**2)
        
        #gap closing ratio
        gap_closing_ratio=self._total_gap_neutralization_shell_force/(self.Fv)
        
        # Initial slope
        xi_ini=min(gap_closing_ratio*p*0.5,p_max)*self.gap_shape_factor
        
        return -xi_ini




def bolt_markov_matrix (fseg, flange_markov_matrix, bending_factor=0.0, macro_geometric_factor=1.0, mean_factor=1.0, range_factor=1.0):
    ''' Returns the bolt Markov matrix, given the shell Markov matix

    **Parameters:**

    - `fseg` : pyflange.flangesegments.PolynomialFlangeSegment
        The flange segment object that contains the force and moment transfer
        function that convert shell forces to bolt forces.

        **WARNING:** Notice that currently this function works only with
        PolynomialFlangeSegments, while it should be extended to work with any
        FlangeSegment object.

    - `flange_markov_matrix` : pandas.DataFrame
        The flanges bending moments markov matrix, containg the colums
        'Cycles', 'Range', 'Mean'.

    - `bending_factor` : float [optional]
        The factor that considers the bending portion of the total stress range.
        If omitted, it will be taken equal to 0.0.

    - `macro_geometric_factor` : float [optional]
        The factor that considers macro geometric influences. The factor
        affects the deadweigt of the tower, the mean values of the markov matrix
        and the range values of the markov matrix.
        If omitted, it will be taken equal to 1.0.

    - `mean_factor` : float [optional]
        The factor that multiplies the mean values of the bending moments of the tower
        If omitted, it will be taken equal to 1.0.

    - `range_factor` : float [optional]
        The factor that multiplies the range of the bending moments of the tower
        If omitted, it will be taken equal to 1.0.

    '''

    #Flange Geometry
    Rm = fseg.R - fseg.s/2
    flange_W = pi/4 * (fseg.R**4 - (fseg.R-fseg.s)**4) / Rm
    shell_A = fseg.s * fseg.central_angle * Rm

    # Bolt Geometry
    bolt_A = fseg.bolt.thread_cross_section.area
    bolt_W = fseg.bolt.thread_cross_section.elastic_section_modulus

    # Shell Markov Matrix
    Z_cycles = flange_markov_matrix['Cycles'].to_numpy()
    Z_mean   = flange_markov_matrix['Mean'].to_numpy() / flange_W * shell_A * mean_factor * macro_geometric_factor
    Z_ranges = flange_markov_matrix['Range'].to_numpy() / flange_W * shell_A * range_factor * macro_geometric_factor
    Z_min = Z_mean - Z_ranges/2 + fseg.Zg * macro_geometric_factor
    Z_max = Z_mean + Z_ranges/2 + fseg.Zg * macro_geometric_factor

    # Bolt ess Markov Matrix
    S_min = fseg.bolt_axial_force(Z_min)/bolt_A + bending_factor * fseg.bolt_bending_moment(Z_min)/bolt_W
    S_max = fseg.bolt_axial_force(Z_max)/bolt_A + bending_factor * fseg.bolt_bending_moment(Z_max)/bolt_W
    return pd.DataFrame({
        'Cycles': Z_cycles,
        'Mean'  : (S_min + S_max) / 2,
        'Range' : np.abs(S_max - S_min)
    })




def shell_stiffness (shell_radius, shell_thickness, gap_angle):
    ''' Axial stiffness of a flange-segment shell

    This function will return the linear interpolation of the flange
    stiffnesses measured in 2160 different FEA analyses with several
    values of shell radius, shell thickness and gap angle.
    '''
    import os
    file_path = os.path.join(os.path.dirname(__file__), "data/flangesegments.shell_stiffness.csv")
    interpolate_shell_stiffness = _load_shell_stiffness_interpolator_from_csv(file_path)
    return interpolate_shell_stiffness(shell_radius, shell_thickness, gap_angle)


@cache
def _load_shell_stiffness_interpolator_from_csv (file_path):
    import pandas as pd
    from math import pi
    from scipy.interpolate import LinearNDInterpolator
    ssdf = pd.read_csv(file_path)
    return LinearNDInterpolator(list(zip(ssdf['shell_radius'], ssdf['shell_thickness'], ssdf['gap_angle']/180*pi)), ssdf['shell_stiffness'])<|MERGE_RESOLUTION|>--- conflicted
+++ resolved
@@ -1094,11 +1094,7 @@
 
     r: float = 0.01 #rounding between flange and shell
     
-<<<<<<< HEAD
-    k_shell: float = None       # optional initial shell stiffness in [N/m/m]. 
-=======
     k_shell: float = None       # optional initial shell stiffness in [N/m/m].
->>>>>>> 92ea4177
 
     def failure_mode (self, fy_sh, fy_fl,gamma_0 = 1.1):
         ''' Determine the failure mode of this flange and returns the
@@ -1433,13 +1429,7 @@
         #k_fac = max(1.8, 1.3 + (8.0e-4 - 1.6e-7 * (Rm*1000)) * (L_gap*1000))    # ref. [1], eq.48
         k_fac = max(1.8, 1.3 + (8.0e-4 - 1.6e-7 * (self.R*1000)) * (L_gap*1000))    # ref. [1], eq.48
         s_avg = (self.s + self.s_ratio * self.s) / 2
-<<<<<<< HEAD
-        
-        # Check, if individual shell stiffness is present
-        k_shell = self.k_shell or self.E * s_avg / (k_fac * L_gap)   
-=======
         k_shell = self.k_shell or self.E * s_avg / (k_fac * L_gap)                   # ref. [1], eq.47
->>>>>>> 92ea4177
 
         # Calculate the flange stiffness
         w = (self.a + self.b)*2      # flange segment length
