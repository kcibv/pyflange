--- conflicted
+++ resolved
@@ -411,9 +411,6 @@
 
 
 
-
-
-
 @dataclass
 class PolynomialLFlangeSegment (PolynomialFlangeSegment):
     ''' This class provide a ``PolynomialFlangeSegment`` implementation for L-Flanges,
@@ -480,6 +477,9 @@
     - ``s_ratio`` : ``float`` [optional]
         Ratio of bottom shell thickness over s. If omitted, it will be take equal to 1.0,
         threfore, by default, s_botom = s.
+
+    - ``r`` : ``float`` [optional]
+        Radius of the rouding between the shell and the flange
 
     The given parameters are also available as attributes (e.g. ``fseg.a``, ``fseg.Fv``, etc.).
     This class is designed to be immutable, therefore modifying the attributes after
@@ -506,18 +506,13 @@
     gap_height: float               # maximum longitudinal gap height
     gap_angle: float                # angle subtended by the gap arc from the flange center
     gap_shape_factor: float = 1.0   # Factor accounting for a shape different than sinusoidal
-<<<<<<< HEAD
 
     tilt_angle: float = 0.0         # angle of flange tilt
 
-=======
-
-    tilt_angle: float = 0.0         # angle of flange tilt
-
->>>>>>> e8a51826
     E: float = 210e9        # Young modulus of the flange
     G: float = 80.77e9      # Shear modulus of the flange
     s_ratio: float = 1.0    # Ratio of bottom shell thickness over s. Default s_botom = s.
+    r: float = 0.01         # Rounding between flange and shell
 
 
     def failure_mode (self, fy_sh, fy_fl, gamma_0=1.1):
@@ -981,7 +976,6 @@
         # Initial slope correction factor
         scf = min(1.0 , (-self.shell_force_at_closed_gap / (0.2 * self.Fv))**2)
 
-<<<<<<< HEAD
         # Initial slope
         return scf * p
 
@@ -1252,7 +1246,11 @@
 
     @cached_property
     def shell_force_at_tensile_ULS (self):
-        return self._stiffness_correction_factor * self._cantilever_shell_force_at_tensile_ULS
+        Z0 = self._ideal_shell_force_at_tensile_ULS
+        Z2 = self._stiffness_correction_factor * max(
+            Z0 + self.shell_force_at_closed_gap,
+            0.2 * Z0)
+        return min(Z0, Z2)
 
 
     @cached_property
@@ -1329,7 +1327,7 @@
         # avoid that, we limit the value of Z to 20% of Z0.
         Z0 = self._ideal_shell_force_at_tensile_ULS
         return max(
-            Z0 + self.shell_force_at_closed_gap,
+            Z0 + self.shell_force_at_closed_gap + self._tilt_neutralization_shell_force,
             0.2 * Z0)
 
 
@@ -1464,8 +1462,6 @@
         # Initial slope correction factor
         scf = min(0.5 , 0.5*(-self.shell_force_at_closed_gap / (0.2 * self.Fv))**2)
 
-=======
->>>>>>> e8a51826
         # Initial slope
         return scf * p
 
