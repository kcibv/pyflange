# pyFlange - python library for large flanges design
# Copyright (C) 2024  KCI The Engineers B.V.,
#                     Siemens Gamesa Renewable Energy B.V.,
#                     Nederlandse Organisatie voor toegepast-natuurwetenschappelijk onderzoek TNO.
#
# This program is free software: you can redistribute it and/or modify
# it under the terms of the GNU General Public License, as published by
# the Free Software Foundation, either version 3 of the License, or any
# later version.
#
# This program is distributed in the hope that it will be useful,
# but WITHOUT ANY WARRANTY; without even the implied warranty of
# MERCHANTABILITY or FITNESS FOR A PARTICULAR PURPOSE.  See the
# GNU General Public License version 3 for more details.
#
# You should have received a copy of the GNU General Public License
# version 3 along with this program.  If not, see <https://www.gnu.org/licenses/>.

'''
The ``bolts`` module contains a ``MetricBolt`` class that generates generic
bolts with metric screw thread and a ``StandardMetricBolt`` function that
generates MetricBolt objects with standard properties.
'''

from dataclasses import dataclass
from functools import cached_property

from .logger import Logger, log_data
logger = Logger(__name__)

# UNITS OF MEASUREMENT
# Distance
m = 1
mm = 0.001*m
# Pressure
Pa = 1
MPa = 1e6*Pa
GPa = 1e9*Pa



class Bolt:
    pass



@dataclass
class MetricBolt (Bolt):
    ''' Generates a generic bolt with metric screw thread accoridng ISO 68-1, defined
    by the following parameters:

    - ``nominal_diameter`` : ``float``
        The outermost diameter of the screw thread.

    - ``thread_pitch`` : ``float``
        The pitch of the metric thread.

    - ``yield_stress`` : ``float``
        Nominal yield stress (0.2% strain limit) of the bolt material.

    - ``ultimate_tensile_stress`` : ``float``
        Nominal ultimate tensile stress of the bolt material.

    - ``elastic_modulus`` : ``float`` [optional]
        The Young's modulus of the bolt material.
        If omitted, it defaults to 210e9 N/m². Notice that the default value assumes
        that the chosen unit for distance is m and the chosen unit for forces is N. If
        that's not the case, you should enter the proper value of this parameter.

    - ``poissons_ratio`` : ``float`` [optional]
        The Poisson's ratio of the bolt material.
        If omitted, it defaults to 0.30.

    - ``shank_length`` : ``float`` [optional]
        The length of the shank. If omitted, it defaults to 0.

    - ``shank_diameter_ratio`` : ``float`` [optional]
        The ratio between the shank diameter and the bolt nominal diameter.
        If omitted, it defaults to 1, which means that the shank hs the
        nominal diameter.

    - ``stud`` : ``bool`` [optional]
        True if this is a stud bolt, False if it is not.
        If omitted, it defaults to False.

    The parameters must be expressed in a consistent system of units. For example,
    if you chose to input distances in mm and forces in N, then stresses must be
    expressed in N/mm². All the bolt attributes and methods will return values
    consistently with the input units of measurement.

    All the input parameters are also available as attributes of the generated
    object (e.g. ``bolt.shank_length``, ``bolt.yield_stress``, etc.).

    This instances of this calss are designed to be immutable, which means than
    changing an attribute after creating an object is not a good idea. If you
    need a different bolt with different attributes, create a new one.
    '''

    nominal_diameter: float
    thread_pitch: float

    yield_stress: float
    ultimate_tensile_stress: float
    elastic_modulus: float = 210*GPa
    poissons_ratio: float = 0.3

    shank_length: float = 0
    shank_diameter_ratio: float = 1
    stud: bool = False


    # -------------------------------------------------------------
    #   GEOMETRY
    # -------------------------------------------------------------

    @cached_property
    def designation (self):
        ''' Bolt designation string, which is, for example, ``"M16"``
        for a bolt with nominal diameter 16 mm.
        '''
        return f"M{int(self.nominal_diameter*1000)}"


    @cached_property
    def shank_diameter (self):
        ''' Diameter of the shank. '''
        return self.nominal_diameter * self.shank_diameter_ratio


    @cached_property
    def thread_height (self):
        ''' Height of the metric thread fundamental triangle (H),
        as defined in ISO 68-1:1998.
        '''
        return 0.5 * 3**0.5 * self.thread_pitch


    @cached_property
    def thread_basic_minor_diameter (self):
        ''' Basic minor diameter (d1) as defined in ISO 68-1:1998.'''
        return self.nominal_diameter - 2 * 5/8 * self.thread_height


    @cached_property
    def thread_basic_pitch_diameter (self):
        ''' Basic minor diameter (d2) as defined in ISO 68-1:1998.'''
        return self.nominal_diameter - 2 * 3/8 * self.thread_height


    @cached_property
    def thread_minor_diameter (self):
        ''' Minor diameter (d3) as defined in ISO 898-1:2013.'''
        return self.thread_basic_minor_diameter - self.thread_height/6


    @cached_property
    def shank_cross_section_area (self):
        ''' Area of the shank transversal cross-section.'''
        from math import pi
        return pi * self.shank_diameter**2 / 4


    @cached_property
    def nominal_cross_section_area (self):
        ''' Area of a circle with nominal diameter.'''
        from math import pi
        return pi * self.nominal_diameter**2 / 4


    @cached_property
    def tensile_cross_section_area (self):
        ''' Tensile stress area, according to ISO 891-1:2013, section 9.1.6.1'''
        from math import pi
        return pi * (self.nominal_diameter - 13/12*self.thread_height)**2 / 4



    # -------------------------------------------------------------
    #   MATERIAL PROPERTIES
    # -------------------------------------------------------------

    @cached_property
    def shear_modulus (self):
        ''' Shear modulus G, calculated from the Young's modulus and
        Poisson's ratio, under the assumption of isotropic and elastic
        bolt material.'''
        return 0.5 * self.elastic_modulus / (1 + self.poissons_ratio)



    # -------------------------------------------------------------
    #   MECHANICAL PROPERTIES
    # -------------------------------------------------------------

    def ultimate_tensile_capacity (self, standard="Eurocode"):
        ''' Returns the design ultimate tensile force that the bolt can take,
        according to a given standard.

        Currently the only standard available is "Eurocode", which is also the
        default value of the ``standard`` parameter.
        '''
        if standard == "Eurocode":
            return 0.9 * self.ultimate_tensile_stress * self.tensile_cross_section_area / 1.25
        elif standard == "char":
            return 0.9 * self.ultimate_tensile_stress * self.tensile_cross_section_area
        else:
            raise ValueError(f"Unsupported standard: '{standard}'")


    def axial_stiffness (self, length):
        ''' Given a clamped ``length``, returns the axial stiffness of the bolt,
        according to VDI 2230, Part 1, Section 5.1.1.1.
        '''

        # Verify input validity
        assert length >= self.shank_length, "The lolt can't be shorter than its shank."

        # Common variables
        from math import pi
        E = self.elastic_modulus
        An = self.nominal_cross_section_area
        As = self.shank_cross_section_area
        At = pi * self.thread_minor_diameter**2 / 4

        # Resilience of unthreaded part
        L1 = self.shank_length
        d1 = L1 / (E * As)

        # Resilience at the minor diameter of the engaged bolt thread
        LG = 0.5 * self.nominal_diameter
        dG = LG / (E * At)

        # Resilience of the nut
        LM = 0.4 * self.nominal_diameter
        dM = LM / (E * An)

        # Resilience of threaded part
        LGew = length - self.shank_length
        dGew = LGew / (E * At)

        # Resilience of hex head
        LSK = 0.5 * self.nominal_diameter
        dSK = LSK / (E * An)

        # Total stiffness
        if self.stud:
            return 1 / (d1 + 2*dG + 2*dM + dGew)
        else:
            return 1 / (d1 + dG + dM + dGew + dSK)


    def bending_stiffness (self, length):
        ''' Given a clamped ``length``, returns the bending stiffness of the bolt,
        according to VDI 2230, Part 1, Section 5.1.1.2.
        '''

<<<<<<< HEAD
        #logger.debug(f"{self.designation} BENDING STIFFNESS FOR BOLT LENGTH L = {length*1000:.1f} mm")

=======
>>>>>>> e8a51826
        # Verify input validity
        assert length >= self.shank_length, "The lolt can't be shorter than its shank."

        # Common variables
        from math import pi
        E = self.elastic_modulus
        In = pi * self.nominal_diameter**4 / 64
        Is = pi * self.shank_diameter**4 / 64
        It = pi * self.thread_minor_diameter**4 / 64

        # Bending resilience of unthreaded part
        L1 = self.shank_length
        b1 = L1 / (E * Is)

        # Bending resilience at the minor diameter of the engaged bolt thread
        LG = 0.5 * self.nominal_diameter
        bG = LG / (E * It)

        # Bending resilience of the nut
        LM = 0.4 * self.nominal_diameter
        bM = LM / (E * In)

        # Bending resilience of threaded part
        LGew = length - self.shank_length
        bGew = LGew / (E * It)

        # Bending resilience of hex head
        LSK = 0.5 * self.nominal_diameter
        bSK = LSK / (E * In)

<<<<<<< HEAD
        #logger.debug(f"Bending resilience of hex head: beta_Sk = {bSK*1e9} rad/(GN.m)")
        #logger.debug(f"Bending resilience of unthreaded part beta_1 = {b1*1e9} rad/(GN.m)")
        #logger.debug(f"Bending resilience of threaded part: beta_Gew = {bGew*1e9} rad/(GN.m)")
        #logger.debug(f"Bending resilience of minor diameter of engaged bolt thread: beta_G = {bG*1e9} rad/(GN.m)")
        #logger.debug(f"Bending resilience of nut: beta_M = {bM*1e9} rad/(GN.m)")
=======
        log_data(self, beta_sk=bSK, beta_1=b1, beta_Gew=bGew, beta_G=bG, beta_M=bM)
>>>>>>> e8a51826

        # Total bending stiffness
        if self.stud:
            return 1 / (b1 + 2*bG + 2*bM + bGew)
        else:
            return 1 / (b1 + bG + bM + bGew + bSK)




def StandardMetricBolt (designation, material_grade, shank_length=0.0, shank_diameter_ratio=1.0, stud=False):
    ''' This function provides a convenient way for creating ``MetricBolt``
    object, given the standard geometry designation (e.g. "M20") and the
    standard material grade designation (e.g. "8.8").

    The required parameters are:

    - ``designation`` : ``str``
        The metric screw thread designation. The allowed values are: 'M4', 'M5',
        'M6', 'M8', 'M10', 'M12', 'M14', 'M16', 'M18', 'M20', 'M22', 'M24',
        'M27', 'M30', 'M33', 'M36', 'M39', 'M42', 'M45', 'M48', 'M52', 'M56',
        'M60', 'M64', 'M72', 'M80', 'M90', 'M100'.

        This parameter corresponds to a standard nominal diameter and a relevant
        thread pitch value (i.e. the standard coarse pitch value).

    - ``material_grade`` : ``str``
        The material grade designation. The allowed values are: '4.6', '4.8',
        '5.6', '5.8', '6.8', '8.8', '9.8', '10.9' and '12.9' for carbon-steel
        bolts; 'A50', 'A70', 'A80' and 'A100' for austenitic bolts; 'D70', 'D80'
        and 'D100' for duplex bolts; 'C50', 'C70', 'C80' and 'C110' for
        martensitic bolts; 'F45' and 'F60' for ferritic bolts.

        This parameter corresponds to a standard set of the paraters ``yield_stress``,
        ``ultimate_tensile_stress``, ``elastic_modulus`` and ``poissons_ratio``.

    - ``shank_length`` : ``float`` [optional]
        The length of the shank. If omitted, it defaults to 0.

    - ``shank_diameter_ratio`` : ``float`` [optional]
        The ratio between the shank diameter and the bolt nominal diameter.
        If omitted, it defaults to 1, which means that the shank hs the
        nominal diameter.

    - ``stud`` : ``bool`` [optional]
        True if this is a stud bolt, False if it is not.
        If omitted, it defaults to False.

    '''

    geometry = _standard['geometry'][designation]
    material = _standard['materials'][material_grade]

    return MetricBolt(
        nominal_diameter = geometry['D'],
        thread_pitch = geometry['Pc'],
        yield_stress = material['fy'],
        ultimate_tensile_stress = material['fu'],
        elastic_modulus = material['E'],
        poissons_ratio = material['nu'],
        shank_length = shank_length,
        shank_diameter_ratio = shank_diameter_ratio,
        stud = stud)

_standard = {

    "geometry": {

        "M4"  : {"D"    : 4.00*mm,     # nominal diameter
                "Pc"   : 0.70*mm,     # coarse screw thead pitch
                "Pf"   : None,        # fine screaw thead pitch
                "t_nut": 3.20*mm,     # nut thickness
                "t_hex": 2.80*mm,     # hex head thickness
                "D_hex": 7.66*mm,     # hex head/nut circumscribed circle diameter
                "d_hex": 7.00*mm,     # hex head/nut inscribed circle diameter
                "d_was": 4.30*mm,     # washer hole diameter ISO 7089
                "D_was": 9.00*mm,     # washer outer diameter ISO 7089
                "t_was": 0.80*mm},    # washer thickness ISO 7089

        "M5"  : {"D": 5*mm, "Pc":0.80*mm, "Pf":None, "t_nut": 4.7*mm, "t_hex": 3.5*mm, "D_hex":  8.79*mm, "d_hex":  8*mm, "d_was":  5.3*mm, "D_was": 10*mm, "t_was": 1.0*mm},
        "M6"  : {"D": 6*mm, "Pc":1.00*mm, "Pf":None, "t_nut": 5.2*mm, "t_hex": 4.0*mm, "D_hex": 11.05*mm, "d_hex": 10*mm, "d_was":  6.4*mm, "D_was": 12*mm, "t_was": 1.6*mm},
        "M8"  : {"D": 8*mm, "Pc":1.25*mm, "Pf":1.00, "t_nut": 6.8*mm, "t_hex": 5.3*mm, "D_hex": 14.38*mm, "d_hex": 13*mm, "d_was":  8.4*mm, "D_was": 16*mm, "t_was": 1.6*mm},
        "M10" : {"D":10*mm, "Pc":1.50*mm, "Pf":1.25, "t_nut": 8.4*mm, "t_hex": 6.4*mm, "D_hex": 18.90*mm, "d_hex": 17*mm, "d_was": 10.5*mm, "D_was": 20*mm, "t_was": 2.0*mm},
        "M12" : {"D":12*mm, "Pc":1.75*mm, "Pf":1.50, "t_nut":10.8*mm, "t_hex": 7.5*mm, "D_hex": 21.10*mm, "d_hex": 19*mm, "d_was": 13.0*mm, "D_was": 24*mm, "t_was": 2.5*mm},
        "M14" : {"D":14*mm, "Pc":2.00*mm, "Pf":1.50, "t_nut":12.8*mm, "t_hex": 8.8*mm, "D_hex": 24.49*mm, "d_hex": 22*mm, "d_was": 15.0*mm, "D_was": 28*mm, "t_was": 2.5*mm},  # 2nd choice
        "M16" : {"D":16*mm, "Pc":2.00*mm, "Pf":1.50, "t_nut":14.8*mm, "t_hex":10.0*mm, "D_hex": 26.75*mm, "d_hex": 24*mm, "d_was": 17.0*mm, "D_was": 30*mm, "t_was": 3.0*mm},
        "M18" : {"D":18*mm, "Pc":2.50*mm, "Pf":2.00, "t_nut":15.8*mm, "t_hex":11.5*mm, "D_hex": 30.14*mm, "d_hex": 27*mm, "d_was": 19.0*mm, "D_was": 34*mm, "t_was": 3.0*mm},  # 2nd choice
        "M20" : {"D":20*mm, "Pc":2.50*mm, "Pf":2.00, "t_nut":18.0*mm, "t_hex":12.5*mm, "D_hex": 33.53*mm, "d_hex": 30*mm, "d_was": 21.0*mm, "D_was": 37*mm, "t_was": 3.0*mm},
        "M22" : {"D":22*mm, "Pc":2.50*mm, "Pf":2.00, "t_nut":19.4*mm, "t_hex":14.0*mm, "D_hex": 35.72*mm, "d_hex": 32*mm, "d_was": 23.0*mm, "D_was": 39*mm, "t_was": 3.0*mm},  # 2nd choice
        "M24" : {"D":24*mm, "Pc":3.00*mm, "Pf":2.00, "t_nut":21.5*mm, "t_hex":15.0*mm, "D_hex": 39.98*mm, "d_hex": 36*mm, "d_was": 25.0*mm, "D_was": 44*mm, "t_was": 4.0*mm},
        "M27" : {"D":27*mm, "Pc":3.00*mm, "Pf":2.00, "t_nut":23.8*mm, "t_hex":17.0*mm, "D_hex": 45.20*mm, "d_hex": 41*mm, "d_was": 28.0*mm, "D_was": 50*mm, "t_was": 4.0*mm},  # 2nd choice
        "M30" : {"D":30*mm, "Pc":3.50*mm, "Pf":2.00, "t_nut":25.6*mm, "t_hex":18.7*mm, "D_hex": 50.85*mm, "d_hex": 46*mm, "d_was": 31.0*mm, "D_was": 56*mm, "t_was": 4.0*mm},
        "M33" : {"D":33*mm, "Pc":3.50*mm, "Pf":2.00, "t_nut":28.7*mm, "t_hex":21.0*mm, "D_hex": 55.37*mm, "d_hex": 50*mm, "d_was": 34.0*mm, "D_was": 60*mm, "t_was": 5.0*mm},  # 2nd choice
        "M36" : {"D":36*mm, "Pc":4.00*mm, "Pf":3.00, "t_nut":31.0*mm, "t_hex":22.5*mm, "D_hex": 60.79*mm, "d_hex": 55*mm, "d_was": 37.0*mm, "D_was": 66*mm, "t_was": 5.0*mm},
        "M39" : {"D":39*mm, "Pc":4.00*mm, "Pf":3.00, "t_nut":33.4*mm, "t_hex":25.0*mm, "D_hex": 66.44*mm, "d_hex": 60*mm, "d_was": 40.0*mm, "D_was": 72*mm, "t_was": 6.0*mm},  # 2nd choice
        "M42" : {"D":42*mm, "Pc":4.50*mm, "Pf":3.00, "t_nut":34.0*mm, "t_hex":26.0*mm, "D_hex": 71.30*mm, "d_hex": 65*mm, "d_was": 43.0*mm, "D_was": 78*mm, "t_was": 7.0*mm},
        "M45" : {"D":45*mm, "Pc":4.50*mm, "Pf":3.00, "t_nut":36.0*mm, "t_hex":28.0*mm, "D_hex": 76.95*mm, "d_hex": 70*mm, "d_was": 46.0*mm, "D_was": 85*mm, "t_was": 7.0*mm},  # 2nd choice
        "M48" : {"D":48*mm, "Pc":5.00*mm, "Pf":3.00, "t_nut":38.0*mm, "t_hex":30.0*mm, "D_hex": 82.60*mm, "d_hex": 75*mm, "d_was": 50.0*mm, "D_was": 92*mm, "t_was": 8.0*mm},
        "M52" : {"D":52*mm, "Pc":5.00*mm, "Pf":4.00, "t_nut":42.0*mm, "t_hex":33.0*mm, "D_hex": 88.25*mm, "d_hex": 80*mm, "d_was": 54.0*mm, "D_was": 98*mm, "t_was": 8.0*mm},  # 2nd choice
        "M56" : {"D":56*mm, "Pc":5.50*mm, "Pf":4.00, "t_nut":45.0*mm, "t_hex":35.0*mm, "D_hex": 93.56*mm, "d_hex": 85*mm, "d_was": 58.0*mm, "D_was":105*mm, "t_was": 9.0*mm},
        "M60" : {"D":60*mm, "Pc":5.50*mm, "Pf":4.00, "t_nut":48.0*mm, "t_hex":38.0*mm, "D_hex": 99.21*mm, "d_hex": 90*mm, "d_was": 62.0*mm, "D_was":110*mm, "t_was": 9.0*mm},  # 2nd choice
        "M64" : {"D":64*mm, "Pc":6.00*mm, "Pf":4.00, "t_nut":51.0*mm, "t_hex":40.0*mm, "D_hex":104.86*mm, "d_hex": 95*mm, "d_was": 66.0*mm, "D_was":115*mm, "t_was": 9.0*mm},
        "M72" : {"D":72*mm, "Pc":6.00*mm, "Pf":4.00, "t_nut":58.0*mm, "t_hex":46.5*mm, "D_hex":116.20*mm, "d_hex":105*mm, "d_was": 74.0*mm, "D_was":125*mm, "t_was":10.0*mm},
        "M80" : {"D":80*mm, "Pc":6.00*mm, "Pf":4.00, "t_nut":64.0*mm, "t_hex":51.6*mm, "D_hex":127.50*mm, "d_hex":115*mm, "d_was": 82.0*mm, "D_was":140*mm, "t_was":12.0*mm},
        "M90" : {"D":90*mm, "Pc":6.00*mm, "Pf":4.00, "t_nut":72.0*mm, "t_hex":57.7*mm, "D_hex":144.10*mm, "d_hex":130*mm, "d_was": 93.0*mm, "D_was":160*mm, "t_was":12.0*mm},
        "M100": {"D":100*mm,"Pc":6.00*mm, "Pf":4.00, "t_nut":80.0*mm, "t_hex":63.9*mm, "D_hex":161.02*mm, "d_hex":145*mm, "d_was":104.0*mm, "D_was":175*mm, "t_was":14.0*mm}
    },

    "materials": {

        # Carbon-steel and alloy steel bolts,
        # according to ISO 898-1

        "4.6": {
            "fy": 240*MPa,    # yield stress (stress at 0.2% non-proportional elongation)
            "fu": 400*MPa,    # ultimate tensile stress
            "E" : 210*GPa,    # elastic modulus
            "nu": 0.3         # poissons ratio
        },

        "4.8"   : {"fy": 320*MPa, "fu": 400*MPa, "E":210*GPa, "nu":0.3},
        "5.6"   : {"fy": 300*MPa, "fu": 500*MPa, "E":210*GPa, "nu":0.3},
        "5.8"   : {"fy": 400*MPa, "fu": 500*MPa, "E":210*GPa, "nu":0.3},
        "6.8"   : {"fy": 480*MPa, "fu": 600*MPa, "E":210*GPa, "nu":0.3},
        "8.8"   : {"fy": 640*MPa, "fu": 800*MPa, "E":210*GPa, "nu":0.3},
        "9.8"   : {"fy": 720*MPa, "fu": 900*MPa, "E":210*GPa, "nu":0.3},
        "10.9"  : {"fy": 900*MPa, "fu":1000*MPa, "E":210*GPa, "nu":0.3},
        "12.9"  : {"fy":1080*MPa, "fu":1200*MPa, "E":210*GPa, "nu":0.3},

        # Stainless-steel bolts,
        # according to ISO 3506-1

        # ISO 3506-1 Austenitic
        "A50" : {"fy": 210*MPa, "fu": 500*MPa, "E":210*GPa, "nu":0.3},
        "A70" : {"fy": 450*MPa, "fu": 700*MPa, "E":210*GPa, "nu":0.3},
        "A80" : {"fy": 600*MPa, "fu": 800*MPa, "E":210*GPa, "nu":0.3},
        "A100": {"fy": 800*MPa, "fu":1000*MPa, "E":210*GPa, "nu":0.3},

        # ISO 3506-1 Duplex
        "D70" : {"fy": 450*MPa, "fu": 700*MPa, "E":210*GPa, "nu":0.3},
        "D80" : {"fy": 600*MPa, "fu": 800*MPa, "E":210*GPa, "nu":0.3},
        "D100": {"fy": 800*MPa, "fu":1000*MPa, "E":210*GPa, "nu":0.3},

        # ISO 3506-1 Martensitic
        "C50" : {"fy": 250*MPa, "fu": 500*MPa, "E":210*GPa, "nu":0.3},
        "C70" : {"fy": 410*MPa, "fu": 700*MPa, "E":210*GPa, "nu":0.3},
        "C80" : {"fy": 640*MPa, "fu": 800*MPa, "E":210*GPa, "nu":0.3},
        "C110": {"fy": 820*MPa, "fu":1100*MPa, "E":210*GPa, "nu":0.3},

        # ISO 3506-1 Ferritic
        "F45" : {"fy": 250*MPa, "fu": 450*MPa, "E":210*GPa, "nu":0.3},
        "F60" : {"fy": 410*MPa, "fu": 600*MPa, "E":210*GPa, "nu":0.3}
    }
}

<|MERGE_RESOLUTION|>--- conflicted
+++ resolved
@@ -254,11 +254,6 @@
         according to VDI 2230, Part 1, Section 5.1.1.2.
         '''
 
-<<<<<<< HEAD
-        #logger.debug(f"{self.designation} BENDING STIFFNESS FOR BOLT LENGTH L = {length*1000:.1f} mm")
-
-=======
->>>>>>> e8a51826
         # Verify input validity
         assert length >= self.shank_length, "The lolt can't be shorter than its shank."
 
@@ -289,15 +284,7 @@
         LSK = 0.5 * self.nominal_diameter
         bSK = LSK / (E * In)
 
-<<<<<<< HEAD
-        #logger.debug(f"Bending resilience of hex head: beta_Sk = {bSK*1e9} rad/(GN.m)")
-        #logger.debug(f"Bending resilience of unthreaded part beta_1 = {b1*1e9} rad/(GN.m)")
-        #logger.debug(f"Bending resilience of threaded part: beta_Gew = {bGew*1e9} rad/(GN.m)")
-        #logger.debug(f"Bending resilience of minor diameter of engaged bolt thread: beta_G = {bG*1e9} rad/(GN.m)")
-        #logger.debug(f"Bending resilience of nut: beta_M = {bM*1e9} rad/(GN.m)")
-=======
         log_data(self, beta_sk=bSK, beta_1=b1, beta_Gew=bGew, beta_G=bG, beta_M=bM)
->>>>>>> e8a51826
 
         # Total bending stiffness
         if self.stud:
